// Copyright 2019-2023, NVIDIA CORPORATION & AFFILIATES. All rights reserved.
//
// Redistribution and use in source and binary forms, with or without
// modification, are permitted provided that the following conditions
// are met:
//  * Redistributions of source code must retain the above copyright
//    notice, this list of conditions and the following disclaimer.
//  * Redistributions in binary form must reproduce the above copyright
//    notice, this list of conditions and the following disclaimer in the
//    documentation and/or other materials provided with the distribution.
//  * Neither the name of NVIDIA CORPORATION nor the names of its
//    contributors may be used to endorse or promote products derived
//    from this software without specific prior written permission.
//
// THIS SOFTWARE IS PROVIDED BY THE COPYRIGHT HOLDERS ``AS IS'' AND ANY
// EXPRESS OR IMPLIED WARRANTIES, INCLUDING, BUT NOT LIMITED TO, THE
// IMPLIED WARRANTIES OF MERCHANTABILITY AND FITNESS FOR A PARTICULAR
// PURPOSE ARE DISCLAIMED.  IN NO EVENT SHALL THE COPYRIGHT OWNER OR
// CONTRIBUTORS BE LIABLE FOR ANY DIRECT, INDIRECT, INCIDENTAL, SPECIAL,
// EXEMPLARY, OR CONSEQUENTIAL DAMAGES (INCLUDING, BUT NOT LIMITED TO,
// PROCUREMENT OF SUBSTITUTE GOODS OR SERVICES; LOSS OF USE, DATA, OR
// PROFITS; OR BUSINESS INTERRUPTION) HOWEVER CAUSED AND ON ANY THEORY
// OF LIABILITY, WHETHER IN CONTRACT, STRICT LIABILITY, OR TORT
// (INCLUDING NEGLIGENCE OR OTHERWISE) ARISING IN ANY WAY OUT OF THE USE
// OF THIS SOFTWARE, EVEN IF ADVISED OF THE POSSIBILITY OF SUCH DAMAGE.

#include <stdint.h>
#include <mutex>
#include <vector>

#include "onnxruntime_loader.h"
#include "onnxruntime_utils.h"
#include "triton/backend/backend_common.h"
#include "triton/backend/backend_input_collector.h"
#include "triton/backend/backend_memory.h"
#include "triton/backend/backend_model.h"
#include "triton/backend/backend_model_instance.h"
#include "triton/backend/backend_output_responder.h"
#include "triton/backend/device_memory_tracker.h"

#ifdef TRITON_ENABLE_GPU
#include <cuda_runtime_api.h>
#endif  // TRITON_ENABLE_GPU

//
// ONNX Runtime Backend that implements the TRITONBACKEND API.
//

namespace triton { namespace backend { namespace onnxruntime {

/// Deleter for OrtSession.
struct SessionDeleter {
  void operator()(OrtSession* f) { OnnxLoader::UnloadSession(f); }
};

// BackendConfiguration
struct BackendConfiguration {
  static const BackendConfiguration& RetrieveFrom(
      TRITONBACKEND_Backend* backend)
  {
    void* state = nullptr;
    THROW_IF_BACKEND_INSTANCE_ERROR(
        TRITONBACKEND_BackendState(backend, &state));
    return *reinterpret_cast<BackendConfiguration*>(state);
  }

  static const BackendConfiguration& RetrieveFrom(TRITONBACKEND_Model* model)
  {
    TRITONBACKEND_Backend* backend = nullptr;
    THROW_IF_BACKEND_INSTANCE_ERROR(
        TRITONBACKEND_ModelBackend(model, &backend));
    return RetrieveFrom(backend);
  }

  static const BackendConfiguration& RetrieveFrom(
      TRITONBACKEND_ModelInstance* instance)
  {
    TRITONBACKEND_Model* model = nullptr;
    THROW_IF_BACKEND_INSTANCE_ERROR(
        TRITONBACKEND_ModelInstanceModel(instance, &model));
    return RetrieveFrom(model);
  }

  bool enable_memory_tracker_{false};
  int default_max_batch_size_{0};
};

//
// ModelState
//
// State associated with a model that is using this backend. An object
// of this class is created and associated with each
// TRITONBACKEND_Model.
//
class ModelState : public BackendModel {
 public:
  static TRITONSERVER_Error* Create(
      TRITONBACKEND_Model* triton_model, ModelState** state);
  virtual ~ModelState() = default;

  // Load an ONNX model using 'artifact_name' as the name for the ONNX
  // file/directory. If 'instance_group_kind' is not
  // TRITONSERVER_INSTANCEGROUPKIND_AUTO then use it and
  // 'instance_group_device_id' to initialize the appropriate
  // execution providers. Return in 'model_path' the full path to the
  // onnx file, return in 'session' and 'allocator' the ORT session
  // and allocator.
  TRITONSERVER_Error* LoadModel(
      const std::string& artifact_name, const std::string& instance_name,
      const TRITONSERVER_InstanceGroupKind instance_group_kind,
      const int32_t instance_group_device_id, std::string* model_path,
      std::shared_ptr<OrtSession>& session, OrtAllocator** default_allocator,
      cudaStream_t stream);

  const std::map<std::string, std::pair<int64_t, int64_t>>& ModelOutputs()
  {
    return model_outputs_;
  }

 private:
  ModelState(TRITONBACKEND_Model* triton_model);
  TRITONSERVER_Error* AutoCompleteConfig();
  TRITONSERVER_Error* AutoCompleteMaxBatch(
      const OnnxTensorInfoMap& input_tensor_infos,
      const OnnxTensorInfoMap& output_tensor_infos);
  TRITONSERVER_Error* AutoCompleteIO(
      const char* key, const OnnxTensorInfoMap& io_infos);

  TRITONSERVER_Error* GetSessionForGroup(
      const std::string& group_name, std::shared_ptr<OrtSession>& session);
  TRITONSERVER_Error* SetSessionForGroup(
      const std::string& group_name, const std::shared_ptr<OrtSession>& session);

  // Session options used when creating a ORT session.
  std::unique_ptr<OrtSessionOptions, SessionOptionsDeleter> session_options_;

  // model_outputs is a map that contains unique outputs that the model must
  // provide. In the model configuration, the output in the state configuration
  // can have intersection with the outputs section of the model. If an output
  // is specified both in the output section and state section, it indicates
  // that the backend must return the output state to the client too.
  std::map<std::string, std::pair<int64_t, int64_t>> model_outputs_;

  // Indicate if an onnxrt session should be shared or not. This is a model
  // global and applies to all instances. So, storing it in the model state
  bool share_session_between_instances_;

  // maintain a map of group id to onnx_rt session. This is only useful if
  // share_session_between_instances is set to true in parameters. share_session_between_instances is a global model
  // config and the user should be careful when setting this. There is no way to
  // set this per instance group.
  std::unordered_map<std::string, std::shared_ptr<OrtSession>>
      groupInstanceSessionMap_;
};

TRITONSERVER_Error*
ModelState::Create(TRITONBACKEND_Model* triton_model, ModelState** state)
{
  try {
    *state = new ModelState(triton_model);
  }
  catch (const BackendModelException& ex) {
    RETURN_ERROR_IF_TRUE(
        ex.err_ == nullptr, TRITONSERVER_ERROR_INTERNAL,
        std::string("unexpected nullptr in BackendModelException"));
    RETURN_IF_ERROR(ex.err_);
  }

  // Auto-complete the configuration if requested...
  bool auto_complete_config = false;
  RETURN_IF_ERROR(TRITONBACKEND_ModelAutoCompleteConfig(
      triton_model, &auto_complete_config));
  if (auto_complete_config) {
    RETURN_IF_ERROR((*state)->AutoCompleteConfig());
    RETURN_IF_ERROR((*state)->SetModelConfig());
  }

  auto& model_outputs = (*state)->model_outputs_;

  // Parse the output states in the model configuration
  triton::common::TritonJson::Value sequence_batching;
  if ((*state)->ModelConfig().Find("sequence_batching", &sequence_batching)) {
    triton::common::TritonJson::Value states;
    if (sequence_batching.Find("state", &states)) {
      for (size_t i = 0; i < states.ArraySize(); i++) {
        triton::common::TritonJson::Value state;
        RETURN_IF_ERROR(states.IndexAsObject(i, &state));
        std::string output_state_name;
        RETURN_IF_ERROR(
            state.MemberAsString("output_name", &output_state_name));
        auto it = model_outputs.find(output_state_name);
        if (it == model_outputs.end()) {
          model_outputs.insert({output_state_name, std::make_pair(-1, i)});
        } else {
          it->second.second = i;
        }
      }
    }
  }

  // Parse the output names in the model configuration
  triton::common::TritonJson::Value outputs;
  RETURN_IF_ERROR((*state)->ModelConfig().MemberAsArray("output", &outputs));
  for (size_t i = 0; i < outputs.ArraySize(); i++) {
    triton::common::TritonJson::Value output;
    RETURN_IF_ERROR(outputs.IndexAsObject(i, &output));

    std::string output_name_str;

    RETURN_IF_ERROR(output.MemberAsString("name", &output_name_str));
    auto it = model_outputs.find(output_name_str);
    if (it == model_outputs.end()) {
      model_outputs.insert({output_name_str, {i, -1}});
    } else {
      it->second.first = i;
    }
  }


  return nullptr;  // success
}

ModelState::ModelState(TRITONBACKEND_Model* triton_model)
<<<<<<< HEAD
    : BackendModel(triton_model, true /* allow_optional */)
=======
    : BackendModel(triton_model), share_session_between_instances_(false)
>>>>>>> a7f3b0ef
{
  // Create session options that will be cloned and used for each
  // instance when creating that instance's session.
  OrtSessionOptions* soptions;
  THROW_IF_BACKEND_MODEL_ORT_ERROR(ort_api->CreateSessionOptions(&soptions));
  session_options_.reset(soptions);

  GraphOptimizationLevel optimization_level =
      GraphOptimizationLevel::ORT_ENABLE_ALL;
  {
    triton::common::TritonJson::Value optimization;
    if (ModelConfig().Find("optimization", &optimization)) {
      triton::common::TritonJson::Value graph;
      if (optimization.Find("graph", &graph)) {
        int64_t graph_level = 0;
        THROW_IF_BACKEND_MODEL_ERROR(graph.MemberAsInt("level", &graph_level));
        if (graph_level == -1) {
          optimization_level = GraphOptimizationLevel::ORT_ENABLE_BASIC;
        } else if (graph_level == 1) {
          optimization_level = GraphOptimizationLevel::ORT_ENABLE_EXTENDED;
        } else if (graph_level == 2) {
          optimization_level = GraphOptimizationLevel::ORT_DISABLE_ALL;
        }
      }
    }
  }
  THROW_IF_BACKEND_MODEL_ORT_ERROR(
      ort_api->SetSessionGraphOptimizationLevel(soptions, optimization_level));

  {
    // Controls whether you want to execute operators in your graph sequentially
    // or in parallel. Usually when the model has many branches, setting this
    // option to ExecutionMode::ORT_PARALLEL will give you better performance.
    int execution_mode = 0;
    triton::common::TritonJson::Value params;
    if (ModelConfig().Find("parameters", &params)) {
      THROW_IF_BACKEND_MODEL_ERROR(TryParseModelStringParameter(
          params, "execution_mode", &execution_mode, 0));
    }

    // 0 and 1 are the only valid values.
    if (execution_mode != 0 && execution_mode != 1) {
      throw BackendModelException(TRITONSERVER_ErrorNew(
          TRITONSERVER_ERROR_INVALID_ARG,
          (std::string(
               "Invalid configuration value provided. Expected values for "
               " execution_mode are 0 or 1 but got " +
               std::to_string(execution_mode) + " .")
               .c_str())));
    } else {
      THROW_IF_BACKEND_MODEL_ORT_ERROR(ort_api->SetSessionExecutionMode(
          soptions, execution_mode == 0 ? ExecutionMode::ORT_SEQUENTIAL
                                        : ExecutionMode::ORT_PARALLEL));
    }
  }

  // If global threadpool is enabled, disable per session threads.
  // If it is not enabled then try to read the configs for intra and inter
  // op num threads and set them for session.
  if (OnnxLoader::IsGlobalThreadPoolEnabled()) {
    THROW_IF_BACKEND_MODEL_ORT_ERROR(
        ort_api->DisablePerSessionThreads(soptions));
  } else {
    {
      // Sets the number of threads used to parallelize the execution within
      // nodes A value of 0 means ORT will pick a default
      int intra_op_thread_count = 0;
      triton::common::TritonJson::Value params;
      if (ModelConfig().Find("parameters", &params)) {
        THROW_IF_BACKEND_MODEL_ERROR(TryParseModelStringParameter(
            params, "intra_op_thread_count", &intra_op_thread_count, 0));
      }
      if (intra_op_thread_count > 0) {
        THROW_IF_BACKEND_MODEL_ORT_ERROR(
            ort_api->SetIntraOpNumThreads(soptions, intra_op_thread_count));
      }
    }

    {
      // Sets the number of threads used to parallelize the execution of the
      // graph (across nodes) If sequential execution is enabled this value is
      // ignored A value of 0 means ORT will pick a default
      int inter_op_thread_count = 0;
      triton::common::TritonJson::Value params;
      if (ModelConfig().Find("parameters", &params)) {
        THROW_IF_BACKEND_MODEL_ERROR(TryParseModelStringParameter(
            params, "inter_op_thread_count", &inter_op_thread_count, 0));
      }
      if (inter_op_thread_count > 0) {
        THROW_IF_BACKEND_MODEL_ORT_ERROR(
            ort_api->SetInterOpNumThreads(soptions, inter_op_thread_count));
      }
    }
  }

  // memory configs
  // enable/disable mem arena
  {
    triton::common::TritonJson::Value params;
    if (ModelConfig().Find("parameters", &params)) {
      triton::common::TritonJson::Value json_value;
      if (params.Find("enable_mem_arena", &json_value)) {
        std::string string_value;
        THROW_IF_BACKEND_MODEL_ERROR(
            json_value.MemberAsString("string_value", &string_value));
        bool enable_cpu_mem_arena = false;
        THROW_IF_BACKEND_MODEL_ERROR(
            ParseBoolValue(string_value, &enable_cpu_mem_arena));

        OrtStatus* ort_status = nullptr;
        if (enable_cpu_mem_arena) {
          ort_status = ort_api->EnableCpuMemArena(soptions);
        } else {
          ort_status = ort_api->DisableCpuMemArena(soptions);
        }
        LOG_MESSAGE(
            TRITONSERVER_LOG_VERBOSE,
            (std::string("Configuring enable_mem_arena to ") + string_value)
                .c_str());
        THROW_IF_BACKEND_MODEL_ORT_ERROR(ort_status);
      }
    }
  }

  // enable/disable mem pattern
  {
    triton::common::TritonJson::Value params;
    if (ModelConfig().Find("parameters", &params)) {
      triton::common::TritonJson::Value json_value;
      if (params.Find("enable_mem_pattern", &json_value)) {
        std::string string_value;
        THROW_IF_BACKEND_MODEL_ERROR(
            json_value.MemberAsString("string_value", &string_value));
        bool enable_mem_pattern = false;
        auto err = ParseBoolValue(string_value, &enable_mem_pattern);
        THROW_IF_BACKEND_MODEL_ERROR(err);

        OrtStatus* ort_status = nullptr;
        if (enable_mem_pattern) {
          ort_status = ort_api->EnableMemPattern(soptions);
        } else {
          ort_status = ort_api->DisableMemPattern(soptions);
        }
        LOG_MESSAGE(
            TRITONSERVER_LOG_VERBOSE,
            (std::string("Configuring enable_mem_pattern to ") + string_value)
                .c_str());
        THROW_IF_BACKEND_MODEL_ORT_ERROR(ort_status);
      }
    }
  }
  
  // This setting will apply across multiple instance groups.
  // If this value is set all instances within an instance group will share
  // the ort session
  {
    bool share_session_between_instances;
    triton::common::TritonJson::Value params;
    if (ModelConfig().Find("parameters", &params)) {
      THROW_IF_BACKEND_MODEL_ERROR(TryParseModelStringParameter(
          params, "share_session_between_instances", &share_session_between_instances, false));
    }
    share_session_between_instances_ = share_session_between_instances;
  }
}

TRITONSERVER_Error*
ModelState::LoadModel(
    const std::string& artifact_name, const std::string& instance_name,
    const TRITONSERVER_InstanceGroupKind instance_group_kind,
    const int32_t instance_group_device_id, std::string* model_path,
    std::shared_ptr<OrtSession>& session, OrtAllocator** default_allocator,
    cudaStream_t stream)
{
  // Get the group name for the instance
  std::string instance_group_name(GetInstanceGroupName(Name(), instance_name));
  // Find the ONNX file that describes the model itself. If the model
  // configuration doesn't have an explicit model file specified then
  // use the default name ("model.onnx").
  std::string cc_model_filename = artifact_name;
  if (cc_model_filename.empty()) {
    cc_model_filename = "model.onnx";
  }

  *model_path = JoinPath(
      {RepositoryPath(), std::to_string(Version()), cc_model_filename});

  // get default cpu allocator
  RETURN_IF_ORT_ERROR(
      ort_api->GetAllocatorWithDefaultOptions(default_allocator));

  // If the model path is a directory then the actual model is
  // <dir>/model.onnx.
  {
    bool is_dir;
    RETURN_IF_ERROR(IsDirectory(*model_path, &is_dir));
    if (is_dir) {
      *model_path = JoinPath({*model_path, "model.onnx"});
    }
  }

  // Check is we are sharing the session. If so get the session pointer and
  // return
  if (share_session_between_instances_) {
    if (GetSessionForGroup(instance_group_name, session) == nullptr) {
      LOG_MESSAGE(
          TRITONSERVER_LOG_INFO,
          (std::string("Reusing session for group: ") + instance_group_name)
              .c_str());
      // Return the session
      return nullptr;
    }
    // In case of error carry on with the code
  }

  {
    bool exists;
    RETURN_IF_ERROR(FileExists(*model_path, &exists));
    RETURN_ERROR_IF_FALSE(
        exists, TRITONSERVER_ERROR_UNAVAILABLE,
        std::string("unable to find '") + *model_path +
            "' for model instance '" + Name() + "'");
  }

  // Make a clone for the session options for this instance...
  OrtSessionOptions* soptions;
  RETURN_IF_ORT_ERROR(
      ort_api->CloneSessionOptions(session_options_.get(), &soptions));
  std::unique_ptr<OrtSessionOptions, SessionOptionsDeleter> soptions_wrapper(
      soptions);

  bool need_lock = false;

  // Add execution providers if they are requested.
  // Don't need to ensure uniqueness of the providers, ONNX Runtime
  // will check it.

  // GPU execution providers
#ifdef TRITON_ENABLE_GPU
  if ((instance_group_kind == TRITONSERVER_INSTANCEGROUPKIND_GPU) ||
      (instance_group_kind == TRITONSERVER_INSTANCEGROUPKIND_AUTO)) {
    triton::common::TritonJson::Value optimization;
    if (model_config_.Find("optimization", &optimization)) {
      triton::common::TritonJson::Value eas;
      if (optimization.Find("execution_accelerators", &eas)) {
        triton::common::TritonJson::Value gpu_eas;
        if (eas.Find("gpu_execution_accelerator", &gpu_eas)) {
          for (size_t ea_idx = 0; ea_idx < gpu_eas.ArraySize(); ea_idx++) {
            triton::common::TritonJson::Value ea;
            RETURN_IF_ERROR(gpu_eas.IndexAsObject(ea_idx, &ea));
            std::string name;
            RETURN_IF_ERROR(ea.MemberAsString("name", &name));
#ifdef TRITON_ENABLE_ONNXRUNTIME_TENSORRT
            if (name == kTensorRTExecutionAccelerator) {
              // create tensorrt options with default values
              std::string int8_calibration_table_name;
              std::string trt_engine_cache_path;
              OrtTensorRTProviderOptions trt_options{
                  instance_group_device_id,
                  stream != nullptr ? 1 : 0,
                  stream != nullptr ? (void*)stream : nullptr,
                  1000,     // trt_max_partition_iterations
                  1,        // trt_min_subgraph_size
                  1 << 30,  // max_workspace_size
                  0,        // trt_fp16_enable
                  0,        // trt_int8_enable
                  nullptr,  // trt_int8_calibration_table_name
                  0,        // trt_int8_use_native_calibration_table
                  0,        // trt_dla_enable
                  0,        // trt_dla_core
                  0,        // trt_dump_subgraphs
                  0,        // trt_engine_cache_enable
                  nullptr,  // trt_engine_cache_path
                  0,        // trt_engine_decryption_enable
                  nullptr,  // trt_engine_decryption_lib_path
                  0         // trt_force_sequential_engine_build
              };
              // Validate and set parameters
              triton::common::TritonJson::Value params;
              if (ea.Find("parameters", &params)) {
                std::vector<std::string> param_keys;
                RETURN_IF_ERROR(params.Members(&param_keys));
                for (const auto& param_key : param_keys) {
                  std::string value_string;
                  if (param_key == "precision_mode") {
                    RETURN_IF_ERROR(params.MemberAsString(
                        param_key.c_str(), &value_string));
                    if (value_string == "FP16") {
                      trt_options.trt_fp16_enable = 1;
                    } else if (value_string == "INT8") {
                      trt_options.trt_int8_enable = 1;
                    } else if (value_string != "FP32") {
                      RETURN_ERROR_IF_FALSE(
                          false, TRITONSERVER_ERROR_INVALID_ARG,
                          std::string("unsupported precision mode '") +
                              value_string + "' is requested");
                    }
                  } else if (param_key == "max_workspace_size_bytes") {
                    RETURN_IF_ERROR(params.MemberAsString(
                        param_key.c_str(), &value_string));
                    size_t max_workspace_size_bytes;
                    RETURN_IF_ERROR(ParseUnsignedLongLongValue(
                        value_string, &max_workspace_size_bytes));
                    trt_options.trt_max_workspace_size =
                        max_workspace_size_bytes;
                  } else if (param_key == "int8_calibration_table_name") {
                    RETURN_IF_ERROR(params.MemberAsString(
                        param_key.c_str(), &int8_calibration_table_name));
                    trt_options.trt_int8_calibration_table_name =
                        int8_calibration_table_name.c_str();
                  } else if (param_key == "int8_use_native_calibration_table") {
                    RETURN_IF_ERROR(params.MemberAsString(
                        param_key.c_str(), &value_string));
                    int use_native_calibration_table;
                    RETURN_IF_ERROR(ParseIntValue(
                        value_string, &use_native_calibration_table));
                    trt_options.trt_int8_use_native_calibration_table =
                        use_native_calibration_table;
                  } else if (param_key == "trt_engine_cache_enable") {
                    RETURN_IF_ERROR(params.MemberAsString(
                        param_key.c_str(), &value_string));
                    bool enable_cache;
                    RETURN_IF_ERROR(
                        ParseBoolValue(value_string, &enable_cache));
                    trt_options.trt_engine_cache_enable = enable_cache;
                  } else if (param_key == "trt_engine_cache_path") {
                    RETURN_IF_ERROR(params.MemberAsString(
                        param_key.c_str(), &trt_engine_cache_path));
                    trt_options.trt_engine_cache_path =
                        trt_engine_cache_path.c_str();
                  } else {
                    return TRITONSERVER_ErrorNew(
                        TRITONSERVER_ERROR_INVALID_ARG,
                        std::string(
                            "unknown parameter '" + param_key +
                            "' is provided for TensorRT Execution "
                            "Accelerator")
                            .c_str());
                  }
                }
              }

              RETURN_IF_ORT_ERROR(
                  ort_api->SessionOptionsAppendExecutionProvider_TensorRT(
                      soptions, &trt_options));
              LOG_MESSAGE(
                  TRITONSERVER_LOG_VERBOSE,
                  (std::string("TensorRT Execution Accelerator is set for '") +
                   Name() + "' on device " +
                   std::to_string(instance_group_device_id))
                      .c_str());
              continue;
            }
#endif  // TRITON_ENABLE_ONNXRUNTIME_TENSORRT
            return TRITONSERVER_ErrorNew(
                TRITONSERVER_ERROR_INVALID_ARG,
                (std::string("unknown Execution Accelerator '") + name +
                 "' is requested")
                    .c_str());
          }
        }
      }
    }

    // Default GPU execution provider.
    // Using default values for everything other than device id and cuda
    // stream
    OrtCUDAProviderOptions cuda_options;
    cuda_options.device_id = instance_group_device_id;
    cuda_options.has_user_compute_stream = stream != nullptr ? 1 : 0;
    cuda_options.user_compute_stream =
        stream != nullptr ? (void*)stream : nullptr,
    cuda_options.default_memory_arena_cfg = nullptr;

    {
      // Parse CUDA EP configurations
      triton::common::TritonJson::Value params;
      if (model_config_.Find("parameters", &params)) {
        int cudnn_conv_algo_search = 0;
        RETURN_IF_ERROR(TryParseModelStringParameter(
            params, "cudnn_conv_algo_search", &cudnn_conv_algo_search, 0));
        cuda_options.cudnn_conv_algo_search =
            static_cast<OrtCudnnConvAlgoSearch>(cudnn_conv_algo_search);

        RETURN_IF_ERROR(TryParseModelStringParameter(
            params, "gpu_mem_limit", &cuda_options.gpu_mem_limit,
            std::numeric_limits<size_t>::max()));

        RETURN_IF_ERROR(TryParseModelStringParameter(
            params, "arena_extend_strategy",
            &cuda_options.arena_extend_strategy, 0));

        RETURN_IF_ERROR(TryParseModelStringParameter(
            params, "do_copy_in_default_stream",
            &cuda_options.do_copy_in_default_stream, true));
      }
    }

    RETURN_IF_ORT_ERROR(ort_api->SessionOptionsAppendExecutionProvider_CUDA(
        soptions, &cuda_options));
    LOG_MESSAGE(
        TRITONSERVER_LOG_VERBOSE,
        (std::string("CUDA Execution Accelerator is set for '") + Name() +
         "' on device " + std::to_string(instance_group_device_id))
            .c_str());
  }
#endif  // TRITON_ENABLE_GPU

  // CPU execution providers
  {
    triton::common::TritonJson::Value optimization;
    if (model_config_.Find("optimization", &optimization)) {
      triton::common::TritonJson::Value eas;
      if (optimization.Find("execution_accelerators", &eas)) {
        triton::common::TritonJson::Value cpu_eas;
        if (eas.Find("cpu_execution_accelerator", &cpu_eas)) {
          for (size_t ea_idx = 0; ea_idx < cpu_eas.ArraySize(); ea_idx++) {
            triton::common::TritonJson::Value ea;
            RETURN_IF_ERROR(cpu_eas.IndexAsObject(ea_idx, &ea));
            std::string name;
            RETURN_IF_ERROR(ea.MemberAsString("name", &name));
#ifdef TRITON_ENABLE_ONNXRUNTIME_OPENVINO
            if (name == kOpenVINOExecutionAccelerator) {
              need_lock = true;
              OrtOpenVINOProviderOptions openvino_options;
              openvino_options.device_type =
                  "CPU_FP32";  // device_type default is CPU_FP32

              RETURN_IF_ORT_ERROR(
                  ort_api->SessionOptionsAppendExecutionProvider_OpenVINO(
                      soptions, &openvino_options));

              LOG_MESSAGE(
                  TRITONSERVER_LOG_VERBOSE,
                  (std::string("OpenVINO Execution Accelerator is set for '") +
                   Name() + "' on CPU")
                      .c_str());
              continue;
            }
#endif  // TRITON_ENABLE_ONNXRUNTIME_OPENVINO
            return TRITONSERVER_ErrorNew(
                TRITONSERVER_ERROR_INVALID_ARG,
                (std::string("unknown Execution Accelerator '") + name +
                 "' is requested")
                    .c_str());
          }
        }
      }
    }
  }

  // Register all op libraries that contain custom operations.
  {
    triton::common::TritonJson::Value model_ops;
    if (model_config_.Find("model_operations", &model_ops)) {
      triton::common::TritonJson::Value op_library_filenames;
      if (model_ops.Find("op_library_filename", &op_library_filenames)) {
        for (size_t op_idx = 0; op_idx < op_library_filenames.ArraySize();
             op_idx++) {
          std::string op_filename;
          RETURN_IF_ERROR(
              op_library_filenames.IndexAsString(op_idx, &op_filename));
          void* library_handle = nullptr;
          RETURN_IF_ORT_ERROR(ort_api->RegisterCustomOpsLibrary(
              soptions, op_filename.c_str(), &library_handle));
        }
      }
    }
  }

  // ONNX session creation with OpenVINO is not thread-safe,
  // so multiple creations are serialized with a global lock.
  static std::mutex global_context_mu;
  std::unique_lock<std::mutex> glock(global_context_mu, std::defer_lock);
  if (need_lock) {
    glock.lock();
  }

  {
    // This will be allocated by OnnxRT here but will be freed when the last
    // instance of shared_ptr is released
    OrtSession* session_ptr;
    RETURN_IF_ERROR(OnnxLoader::LoadSession(
        true /* is_path */, *model_path, soptions, &session_ptr));

    session = std::shared_ptr<OrtSession>(session_ptr, SessionDeleter());

    if (share_session_between_instances_) {
      // The session was created fine this is not a critical error
      LOG_IF_ERROR(
          SetSessionForGroup(instance_group_name, session),
          "Failed to map ort session to the group for sharing");
    }
  }

  return nullptr;  // success
}

TRITONSERVER_Error*
ModelState::AutoCompleteConfig()
{
  // If the model configuration already specifies inputs and outputs
  // then don't perform any auto-completion.
  size_t input_cnt = 0;
  size_t output_cnt = 0;
  {
    triton::common::TritonJson::Value inputs;
    if (ModelConfig().Find("input", &inputs)) {
      input_cnt = inputs.ArraySize();
    }

    triton::common::TritonJson::Value config_batch_inputs;
    if (ModelConfig().Find("batch_input", &config_batch_inputs)) {
      input_cnt += config_batch_inputs.ArraySize();
    }

    triton::common::TritonJson::Value outputs;
    if (ModelConfig().Find("output", &outputs)) {
      output_cnt = outputs.ArraySize();
    }
  }

  if ((input_cnt > 0) && (output_cnt > 0)) {
    LOG_MESSAGE(
        TRITONSERVER_LOG_INFO,
        (std::string("skipping model configuration auto-complete for '") +
         Name() + "': inputs and outputs already specified")
            .c_str());
    return nullptr;  // success
  }

  std::string artifact_name;
  RETURN_IF_ERROR(
      ModelConfig().MemberAsString("default_model_filename", &artifact_name));

  // Must cleanup 'session'. 'allocator' is default allocator which
  // is managed by ONNX Runtime so don't need to free/release
  std::shared_ptr<OrtSession> session;
  OrtAllocator* default_allocator;
  std::string model_path;
  {
    TRITONSERVER_InstanceGroupKind kind = TRITONSERVER_INSTANCEGROUPKIND_CPU;

#ifdef TRITON_ENABLE_GPU
    triton::common::TritonJson::Value instance_group;
    ModelConfig().Find("instance_group", &instance_group);

    // Earlier in the model lifecycle, device checks for the instance group
    // have already occurred. If at least one instance group with
    // "kind" = "KIND_GPU" then allow model to use GPU else autocomplete to
    // "KIND_CPU"
    for (size_t i = 0; i < instance_group.ArraySize(); ++i) {
      triton::common::TritonJson::Value instance_obj;
      RETURN_IF_ERROR(instance_group.IndexAsObject(i, &instance_obj));

      triton::common::TritonJson::Value instance_group_kind;
      instance_obj.Find("kind", &instance_group_kind);
      std::string kind_str;
      RETURN_IF_ERROR(instance_group_kind.AsString(&kind_str));

      if (kind_str == "KIND_GPU") {
        kind = TRITONSERVER_INSTANCEGROUPKIND_GPU;
        break;
      }
    }
#endif  // TRITON_ENABLE_GPU
    RETURN_IF_ERROR(LoadModel(
        artifact_name, "", kind, 0, &model_path,
        session, &default_allocator, nullptr));
  }
  OnnxTensorInfoMap input_tensor_infos;
  RETURN_IF_ERROR(
      InputInfos(session.get(), default_allocator, input_tensor_infos));
  OnnxTensorInfoMap output_tensor_infos;
  RETURN_IF_ERROR(
      OutputInfos(session.get(), default_allocator, output_tensor_infos));
  RETURN_IF_ERROR(
      AutoCompleteMaxBatch(input_tensor_infos, output_tensor_infos));
  if (input_cnt == 0) {
    RETURN_IF_ERROR(AutoCompleteIO("input", input_tensor_infos));
  }
  if (output_cnt == 0) {
    RETURN_IF_ERROR(AutoCompleteIO("output", output_tensor_infos));
  }

  if (TRITONSERVER_LogIsEnabled(TRITONSERVER_LOG_VERBOSE)) {
    triton::common::TritonJson::WriteBuffer buffer;
    RETURN_IF_ERROR(ModelConfig().PrettyWrite(&buffer));
    LOG_MESSAGE(
        TRITONSERVER_LOG_INFO,
        (std::string("post auto-complete:\n") + buffer.Contents()).c_str());
  }

  return nullptr;  // success
}

TRITONSERVER_Error*
ModelState::AutoCompleteMaxBatch(
    const OnnxTensorInfoMap& input_tensor_infos,
    const OnnxTensorInfoMap& output_tensor_infos)
{
  // Determine if the model can potentially support batching. All
  // input and output tensors must have a variable first dimension.
  bool can_support_batching = true;
  for (const auto& io_info : input_tensor_infos) {
    const auto& dims = io_info.second.dims_;
    if ((dims.size() == 0) || (dims[0] != -1)) {
      can_support_batching = false;
    }
  }
  for (const auto& io_info : output_tensor_infos) {
    const auto& dims = io_info.second.dims_;
    if ((dims.size() == 0) || (dims[0] != -1)) {
      can_support_batching = false;
    }
  }

  // Set max-batch-size to 1 if we have determined that batching is
  // supported and max-batch-size is not specified. We need to update
  // the configuration itself as well as the cached value we have already
  // initialized in the model state.
  if (can_support_batching) {
    if (MaxBatchSize() == 0) {
      int default_max_batch_size = 0;
      {
        TRITONBACKEND_Backend* backend;
        THROW_IF_BACKEND_INSTANCE_ERROR(
            TRITONBACKEND_ModelBackend(TritonModel(), &backend));
        void* state;
        THROW_IF_BACKEND_INSTANCE_ERROR(
            TRITONBACKEND_BackendState(backend, &state));
        default_max_batch_size = reinterpret_cast<BackendConfiguration*>(state)
                                     ->default_max_batch_size_;
      }
      int max_batch_size = std::max(default_max_batch_size, 0);

      triton::common::TritonJson::Value mbs_value;
      ModelConfig().Find("max_batch_size", &mbs_value);
      mbs_value.SetInt(max_batch_size);
      SetMaxBatchSize(max_batch_size);

      LOG_MESSAGE(
          TRITONSERVER_LOG_WARN,
          (std::string(
               "autofilled max_batch_size to " +
               std::to_string(max_batch_size) + " for model '") +
           Name() +
           "' since batching is supporrted but no max_batch_size is "
           "specified "
           "in model configuration. Must specify max_batch_size to utilize "
           "autofill with a larger max batch size")
              .c_str());
    }

    // Check to see if we need to turn on dynamic batching
    // since model supports batching
    if (MaxBatchSize() > 1) {
      triton::common::TritonJson::Value value;
      bool found_sequence_batching =
          ModelConfig().Find("sequence_batching", &value);
      bool found_dynamic_batching =
          ModelConfig().Find("dynamic_batching", &value);
      if (!found_sequence_batching && !found_dynamic_batching) {
        triton::common::TritonJson::Value dynamic_batching(
            ModelConfig(), triton::common::TritonJson::ValueType::OBJECT);
        RETURN_IF_ERROR(
            ModelConfig().Add("dynamic_batching", std::move(dynamic_batching)));
      }
    }

  } else if (MaxBatchSize() != 0) {
    return TRITONSERVER_ErrorNew(
        TRITONSERVER_ERROR_INVALID_ARG,
        (std::string("autofill failed for model '") + Name() +
         "': model does not support batching while non-zero max_batch_size"
         " is specified")
            .c_str());
  }

  return nullptr;  // success
}

TRITONSERVER_Error*
ModelState::AutoCompleteIO(const char* key, const OnnxTensorInfoMap& io_infos)
{
  triton::common::TritonJson::Value existing_ios;
  bool found_ios = ModelConfig().Find(key, &existing_ios);

  triton::common::TritonJson::Value ios(
      ModelConfig(), triton::common::TritonJson::ValueType::ARRAY);
  for (const auto& io_info : io_infos) {
    triton::common::TritonJson::Value io(
        ModelConfig(), triton::common::TritonJson::ValueType::OBJECT);
    RETURN_IF_ERROR(io.AddString("name", io_info.first));
    RETURN_IF_ERROR(io.AddString(
        "data_type", OnnxDataTypeToModelConfigDataType(io_info.second.type_)));

    // The model signature supports batching then the first dimension
    // is -1 and should not appear in the model configuration 'dims'
    // that we are creating.
    const auto& io_info_dims = io_info.second.dims_;
    triton::common::TritonJson::Value dims(
        ModelConfig(), triton::common::TritonJson::ValueType::ARRAY);
    for (size_t i = (MaxBatchSize() > 0) ? 1 : 0; i < io_info_dims.size();
         ++i) {
      RETURN_IF_ERROR(dims.AppendInt(io_info_dims[i]));
    }

    // If dims are empty then must use a reshape...
    if (dims.ArraySize() == 0) {
      RETURN_IF_ERROR(dims.AppendInt(1));
      triton::common::TritonJson::Value reshape(
          ModelConfig(), triton::common::TritonJson::ValueType::OBJECT);
      triton::common::TritonJson::Value reshape_dims(
          ModelConfig(), triton::common::TritonJson::ValueType::ARRAY);
      RETURN_IF_ERROR(reshape.Add("shape", std::move(reshape_dims)));
      // Empty reshape with `max_batch_size` indicates a scalar tensor in the
      // model configuration which is not a valid model configuration.
      if (MaxBatchSize() > 0) {
        RETURN_IF_ERROR(io.Add("reshape", std::move(reshape)));
      }
    }
    RETURN_IF_ERROR(io.Add("dims", std::move(dims)));
    RETURN_IF_ERROR(ios.Append(std::move(io)));
  }

  if (found_ios) {
    existing_ios.Swap(ios);
  } else {
    ModelConfig().Add(key, std::move(ios));
  }

  return nullptr;  // success
}

TRITONSERVER_Error*
ModelState::GetSessionForGroup(
    const std::string& group_name, std::shared_ptr<OrtSession>& session)
{
  RETURN_ERROR_IF_TRUE(
      group_name.empty(), TRITONSERVER_ERROR_INVALID_ARG,
      std::string("Invalid group name: ") + group_name);
  {
    std::unordered_map<std::string, std::shared_ptr<OrtSession>>::iterator
        sessionEntry;
    sessionEntry = groupInstanceSessionMap_.find(group_name);
    RETURN_ERROR_IF_TRUE(
        (sessionEntry == groupInstanceSessionMap_.end()),
        TRITONSERVER_ERROR_NOT_FOUND, std::string("No such group") + group_name);

    session = sessionEntry->second;
  }
  return nullptr;
}

TRITONSERVER_Error*
ModelState::SetSessionForGroup(
    const std::string& group_name, const std::shared_ptr<OrtSession>& session)
{
  RETURN_ERROR_IF_TRUE(
      group_name.empty(), TRITONSERVER_ERROR_INVALID_ARG,
      std::string("Invalid group name") + group_name);

  groupInstanceSessionMap_[group_name] = session;
  return nullptr;
}

//
// ModelInstanceState
//
// State associated with a model instance. An object of this class is
// created and associated with each TRITONBACKEND_ModelInstance.
//
class ModelInstanceState : public BackendModelInstance {
 public:
  static TRITONSERVER_Error* Create(
      ModelState* model_state,
      TRITONBACKEND_ModelInstance* triton_model_instance,
      ModelInstanceState** state);
  virtual ~ModelInstanceState();

  // Get the state of the model that corresponds to this instance.
  ModelState* StateForModel() const { return model_state_; }

  // Execute...
  void ProcessRequests(
      TRITONBACKEND_Request** requests, const uint32_t request_count);

 private:
  ModelInstanceState(
      ModelState* model_state,
      TRITONBACKEND_ModelInstance* triton_model_instance);
  void ReleaseOrtRunResources();
  TRITONSERVER_Error* ValidateBooleanSequenceControl(
      triton::common::TritonJson::Value& sequence_batching,
      const std::string& control_kind, bool required, bool* have_control);
  TRITONSERVER_Error* ValidateTypedSequenceControl(
      triton::common::TritonJson::Value& sequence_batching,
      const std::string& control_kind, bool required, bool* have_control);
  TRITONSERVER_Error* ValidateInputs(const size_t expected_input_cnt);
  TRITONSERVER_Error* ValidateOutputs();
  TRITONSERVER_Error* OrtRun(
      std::vector<TRITONBACKEND_Response*>* responses,
      const uint32_t response_count);
  TRITONSERVER_Error* SetInputTensors(
      size_t total_batch_size, TRITONBACKEND_Request** requests,
      const uint32_t request_count,
      std::vector<TRITONBACKEND_Response*>* responses,
      BackendInputCollector* collector, std::vector<const char*>* input_names,
      bool* cuda_copy);
  TRITONSERVER_Error* SetStringInputTensor(
      TRITONBACKEND_Request** requests, const uint32_t request_count,
      std::vector<TRITONBACKEND_Response*>* responses, const char* input_name,
      std::vector<const char*>* string_ptrs, bool* cuda_copy);
  void SetStringInputBuffer(
      const std::string& name, const std::vector<size_t>& expected_byte_sizes,
      const std::vector<size_t>& expected_element_cnts,
      std::vector<TRITONBACKEND_Response*>* responses, char* input_buffer,
      std::vector<const char*>* string_ptrs);
  void FillStringData(std::vector<const char*>* string_ptrs, size_t cnt);
  TRITONSERVER_Error* ReadOutputTensors(
      size_t total_batch_size, TRITONBACKEND_Request** requests,
      const uint32_t request_count,
      std::vector<TRITONBACKEND_Response*>* responses);

  TRITONSERVER_Error* ReadOutputTensor(
      std::vector<int64_t>& batchn_shape, TRITONSERVER_DataType& dtype,
      OrtValue* output_tensor, void** output_buffer,
      std::vector<std::vector<char>>& string_buffers,
      std::vector<size_t>& offsets);
  bool SetStringOutputBuffer(
      const std::string& name, const char* content, const size_t* offsets,
      std::vector<int64_t>* batchn_shape, TRITONBACKEND_Request** requests,
      const uint32_t request_count,
      std::vector<TRITONBACKEND_Response*>* responses);
  bool SetStringStateBuffer(
      const std::string& name, const char* content, const size_t* offsets,
      std::vector<int64_t>* batchn_shape, TRITONBACKEND_Request** requests,
      const uint32_t request_count,
      std::vector<TRITONBACKEND_Response*>* responses);
  bool SetStringBuffer(
      const std::string& name, const char* content, const size_t* offsets,
      std::vector<int64_t>* batchn_shape, TRITONBACKEND_Request** requests,
      const uint32_t request_count,
      std::vector<TRITONBACKEND_Response*>* responses, bool state);

  ModelState* model_state_;

  // The full path to the ONNX model file.
  std::string model_path_;

  // Onnx Runtime variables that are used across runs on this
  // instance.
  std::unique_ptr<OrtSession> session_;
  OrtAllocator* default_allocator_;
  OrtMemoryInfo* cuda_allocator_info_;
  const OrtMemoryInfo* cpu_allocator_info_;
  OrtIoBinding* io_binding_;
  OrtRunOptions* runOptions_;
  // map of output name -> bound mem type and id
  std::unordered_map<std::string, std::pair<TRITONSERVER_MemoryType, int64_t>>
      output_device_info_;
  // map of output name -> tensor info
  OnnxTensorInfoMap output_tensor_infos_;

  // map of input name -> tensor info
  OnnxTensorInfoMap input_tensor_infos_;

  // A map from scalar output tensors to the dimension specified in model config
  std::unordered_map<std::string, std::vector<int64_t>> scalar_outputs_;

  // Onnx Runtime variables that will be reset and used for every run
  // on this instance.
  std::vector<OrtValue*> input_tensors_;
  std::vector<OrtValue*> output_tensors_;
  OrtValue** output_buffer_;
  std::vector<BackendMemory*> input_tensor_memories_;
};

TRITONSERVER_Error*
ModelInstanceState::Create(
    ModelState* model_state, TRITONBACKEND_ModelInstance* triton_model_instance,
    ModelInstanceState** state)
{
  try {
    *state = new ModelInstanceState(model_state, triton_model_instance);
  }
  catch (const BackendModelInstanceException& ex) {
    RETURN_ERROR_IF_TRUE(
        ex.err_ == nullptr, TRITONSERVER_ERROR_INTERNAL,
        std::string("unexpected nullptr in BackendModelInstanceException"));
    RETURN_IF_ERROR(ex.err_);
  }

  return nullptr;  // success
}

ModelInstanceState::ModelInstanceState(
    ModelState* model_state, TRITONBACKEND_ModelInstance* triton_model_instance)
    : BackendModelInstance(model_state, triton_model_instance),
      model_state_(model_state), session_(nullptr), default_allocator_(nullptr),
      cuda_allocator_info_(nullptr), cpu_allocator_info_(nullptr),
      io_binding_(nullptr), output_buffer_(nullptr)
{
  THROW_IF_BACKEND_INSTANCE_ERROR(model_state->LoadModel(
      ArtifactFilename(), Name(), Kind(), DeviceId(), &model_path_, session_,
      &default_allocator_, CudaStream()));

  if (Kind() == TRITONSERVER_INSTANCEGROUPKIND_GPU) {
    THROW_IF_BACKEND_INSTANCE_ORT_ERROR(ort_api->CreateMemoryInfo(
        "Cuda", OrtAllocatorType::OrtArenaAllocator, DeviceId(),
        OrtMemTypeDefault, &cuda_allocator_info_));
  }

  THROW_IF_BACKEND_INSTANCE_ORT_ERROR(
      ort_api->AllocatorGetInfo(default_allocator_, &cpu_allocator_info_));

  THROW_IF_BACKEND_INSTANCE_ORT_ERROR(
      ort_api->CreateIoBinding(session_.get(), &io_binding_));

  THROW_IF_BACKEND_INSTANCE_ORT_ERROR(ort_api->CreateRunOptions(&runOptions_));

  // Read configs that needs to be set in RunOptions
  triton::common::TritonJson::Value params;
  if (model_state->ModelConfig().Find("parameters", &params)) {
    triton::common::TritonJson::Value json_value;
    const char* enable_memory_arena_shrinkage_key =
        "memory.enable_memory_arena_shrinkage";
    if (params.Find(enable_memory_arena_shrinkage_key, &json_value)) {
      std::string string_value;
      THROW_IF_BACKEND_MODEL_ERROR(
          json_value.MemberAsString("string_value", &string_value));

      LOG_MESSAGE(
          TRITONSERVER_LOG_VERBOSE,
          (std::string("Configuring ") + enable_memory_arena_shrinkage_key +
           " to " + string_value)
              .c_str());
      THROW_IF_BACKEND_MODEL_ORT_ERROR(ort_api->AddRunConfigEntry(
          runOptions_, enable_memory_arena_shrinkage_key,
          string_value.c_str()));
    }
  }

  size_t expected_input_cnt = 0;
  {
    triton::common::TritonJson::Value inputs;
    if (model_state->ModelConfig().Find("input", &inputs)) {
      expected_input_cnt = inputs.ArraySize();
      // Skip the optional inputs which are initializers
      for (size_t i = 0; i < inputs.ArraySize(); i++) {
        triton::common::TritonJson::Value input;
        THROW_IF_BACKEND_INSTANCE_ERROR(inputs.IndexAsObject(i, &input));
        bool is_optional;
        THROW_IF_BACKEND_INSTANCE_ERROR(
            input.MemberAsBool("optional", &is_optional));
        if (is_optional) {
          expected_input_cnt--;
        }
      }
    }

    triton::common::TritonJson::Value config_batch_inputs;
    if (model_state->ModelConfig().Find("batch_input", &config_batch_inputs)) {
      expected_input_cnt += config_batch_inputs.ArraySize();
    }
  }

  // If this is a sequence model then make sure that the required
  // inputs are present in the model and have the correct shape and
  // datatype.
  triton::common::TritonJson::Value sequence_batching;
  if (model_state->ModelConfig().Find(
          "sequence_batching", &sequence_batching)) {
    bool have_start, have_end, have_ready, have_corrid;
    THROW_IF_BACKEND_INSTANCE_ERROR(ValidateBooleanSequenceControl(
        sequence_batching, "CONTROL_SEQUENCE_START", false /* required */,
        &have_start));
    THROW_IF_BACKEND_INSTANCE_ERROR(ValidateBooleanSequenceControl(
        sequence_batching, "CONTROL_SEQUENCE_END", false /* required */,
        &have_end));
    THROW_IF_BACKEND_INSTANCE_ERROR(ValidateBooleanSequenceControl(
        sequence_batching, "CONTROL_SEQUENCE_READY", false /* required */,
        &have_ready));
    THROW_IF_BACKEND_INSTANCE_ERROR(ValidateTypedSequenceControl(
        sequence_batching, "CONTROL_SEQUENCE_CORRID", false /* required */,
        &have_corrid));
    if (have_start) {
      expected_input_cnt += 1;
    }
    if (have_end) {
      expected_input_cnt += 1;
    }
    if (have_ready) {
      expected_input_cnt += 1;
    }
    if (have_corrid) {
      expected_input_cnt += 1;
    }

    // Add the state inputs to the expected count
    triton::common::TritonJson::Value states;
    if (sequence_batching.Find("state", &states)) {
      expected_input_cnt += states.ArraySize();
    }
  }

  THROW_IF_BACKEND_INSTANCE_ERROR(ValidateInputs(expected_input_cnt));
  THROW_IF_BACKEND_INSTANCE_ERROR(ValidateOutputs());
}

ModelInstanceState::~ModelInstanceState()
{
  ReleaseOrtRunResources();
  ort_api->ReleaseRunOptions(runOptions_);
  ort_api->ReleaseIoBinding(io_binding_);
  ort_api->ReleaseMemoryInfo(cuda_allocator_info_);
  // 'default_allocator_' is default allocator which is managed by ONNX
  // Runtime
}

void
ModelInstanceState::ReleaseOrtRunResources()
{
  ort_api->ClearBoundInputs(io_binding_);
  for (auto& tensor : input_tensors_) {
    if (tensor != nullptr) {
      ort_api->ReleaseValue(tensor);
    }
  }
  input_tensors_.clear();

  // first release the Ortvalues
  ort_api->ClearBoundOutputs(io_binding_);
  for (auto& tensor : output_tensors_) {
    if (tensor != nullptr) {
      ort_api->ReleaseValue(tensor);
    }
  }
  output_tensors_.clear();

  // next release the allocated buffer using the specified allocator
  if (output_buffer_) {
    auto free_status =
        ort_api->AllocatorFree(default_allocator_, output_buffer_);
    output_buffer_ = nullptr;
    if (free_status != nullptr) {
      LOG_MESSAGE(
          TRITONSERVER_LOG_ERROR,
          (std::string("onnx runtime allocator free error:") +
           std::to_string(ort_api->GetErrorCode(free_status)) +
           ort_api->GetErrorMessage(free_status))
              .c_str());
      ort_api->ReleaseStatus(free_status);
    }
  }

  for (BackendMemory* mem : input_tensor_memories_) {
    delete mem;
  }
  input_tensor_memories_.clear();
}

TRITONSERVER_Error*
ModelInstanceState::ValidateBooleanSequenceControl(
    triton::common::TritonJson::Value& sequence_batching,
    const std::string& control_kind, bool required, bool* have_control)
{
  std::string tensor_name;
  std::string tensor_datatype;
  RETURN_IF_ERROR(GetBooleanSequenceControlProperties(
      sequence_batching, model_state_->Name(), control_kind, required,
      &tensor_name, &tensor_datatype, nullptr, nullptr, nullptr, nullptr,
      nullptr, nullptr));
  *have_control = !tensor_name.empty();
  if (*have_control) {
    OnnxTensorInfoMap input_tensor_infos;
    RETURN_IF_ERROR(
        InputInfos(session_.get(), default_allocator_, input_tensor_infos));
    const auto& iit = input_tensor_infos.find(tensor_name);
    if (iit == input_tensor_infos.end()) {
      return TRITONSERVER_ErrorNew(
          TRITONSERVER_ERROR_INTERNAL,
          (std::string("configuration specified sequence control '") +
           tensor_name + "', but model does not provide that input")
              .c_str());
    }

    // Control tensors must have shape [1].
    const int nonbatch_start_idx = (model_state_->MaxBatchSize() > 0) ? 1 : 0;
    std::vector<int64_t> debatched_dims;
    for (size_t i = nonbatch_start_idx; i < iit->second.dims_.size(); i++) {
      debatched_dims.push_back(iit->second.dims_[i]);
    }

    if ((debatched_dims.size() != 1) || (debatched_dims[0] != 1)) {
      return TRITONSERVER_ErrorNew(
          TRITONSERVER_ERROR_INVALID_ARG,
          (std::string("unable to load model '") + model_state_->Name() +
           "', sequence control '" + tensor_name + "' in model has dims " +
           ShapeToString(debatched_dims) + " but dims [1] is expected")
              .c_str());
    }

    if (ModelConfigDataTypeToOnnxDataType(tensor_datatype) !=
        iit->second.type_) {
      return TRITONSERVER_ErrorNew(
          TRITONSERVER_ERROR_INVALID_ARG,
          (std::string("unable to load model '") + model_state_->Name() +
           "', sequence control '" + tensor_name +
           "', the model expects data-type " +
           OnnxDataTypeName(iit->second.type_) +
           " but the model configuration specifies data-type " +
           tensor_datatype)
              .c_str());
    }
  }

  return nullptr;  // success
}

TRITONSERVER_Error*
ModelInstanceState::ValidateTypedSequenceControl(
    triton::common::TritonJson::Value& sequence_batching,
    const std::string& control_kind, bool required, bool* have_control)
{
  std::string tensor_name;
  std::string tensor_datatype;
  RETURN_IF_ERROR(GetTypedSequenceControlProperties(
      sequence_batching, model_state_->Name(), control_kind, required,
      &tensor_name, &tensor_datatype));
  *have_control = !tensor_name.empty();
  if (*have_control) {
    OnnxTensorInfoMap input_tensor_infos;
    RETURN_IF_ERROR(
        InputInfos(session_.get(), default_allocator_, input_tensor_infos));
    const auto& iit = input_tensor_infos.find(tensor_name);
    if (iit == input_tensor_infos.end()) {
      return TRITONSERVER_ErrorNew(
          TRITONSERVER_ERROR_INTERNAL,
          (std::string("configuration specified sequence control '") +
           tensor_name + "', but model does not provide that input")
              .c_str());
    }

    // Control tensors must have shape [1].
    const int nonbatch_start_idx = (model_state_->MaxBatchSize() > 0) ? 1 : 0;
    std::vector<int64_t> debatched_dims;
    for (size_t i = nonbatch_start_idx; i < iit->second.dims_.size(); i++) {
      debatched_dims.push_back(iit->second.dims_[i]);
    }

    if ((debatched_dims.size() != 1) || (debatched_dims[0] != 1)) {
      return TRITONSERVER_ErrorNew(
          TRITONSERVER_ERROR_INVALID_ARG,
          (std::string("unable to load model '") + model_state_->Name() +
           "', sequence control '" + tensor_name + "' in model has dims " +
           ShapeToString(debatched_dims) + " but dims [1] is expected")
              .c_str());
    }

    if (ModelConfigDataTypeToOnnxDataType(tensor_datatype) !=
        iit->second.type_) {
      return TRITONSERVER_ErrorNew(
          TRITONSERVER_ERROR_INVALID_ARG,
          (std::string("unable to load model '") + model_state_->Name() +
           "', sequence control '" + tensor_name +
           "', the model expects data-type " +
           OnnxDataTypeName(iit->second.type_) +
           " but the model configuration specifies data-type " +
           tensor_datatype)
              .c_str());
    }
  }

  return nullptr;  // success
}

TRITONSERVER_Error*
ModelInstanceState::ValidateInputs(const size_t expected_input_cnt)
{
  std::set<std::string> input_tensor_names;
<<<<<<< HEAD
  RETURN_IF_ERROR(InputNames(session_, input_tensor_names));
  RETURN_IF_ERROR(
      InputInfos(session_, default_allocator_, input_tensor_infos_));

  std::set<std::string> overridable_initializer_tensor_names;
  RETURN_IF_ERROR(OverridableInitializerNames(
      session_, overridable_initializer_tensor_names));

  OnnxTensorInfoMap overridable_initializer_tensor_infos;
  RETURN_IF_ERROR(OverridableInitializerInfos(
      session_, default_allocator_, overridable_initializer_tensor_infos));
=======
  RETURN_IF_ERROR(InputNames(session_.get(), input_tensor_names));

  OnnxTensorInfoMap input_tensor_infos;
  RETURN_IF_ERROR(
      InputInfos(session_.get(), default_allocator_, input_tensor_infos));
>>>>>>> a7f3b0ef

  if (input_tensor_infos_.size() != expected_input_cnt) {
    return TRITONSERVER_ErrorNew(
        TRITONSERVER_ERROR_INVALID_ARG,
        (std::string("unable to load model '") + model_state_->Name() +
         "', configuration expects " + std::to_string(expected_input_cnt) +
         " inputs, model provides " +
         std::to_string(input_tensor_infos_.size()))
            .c_str());
  }

  // Merge 'overridable_xxx' into 'input_xxx' as they can be request inputs,
  // and all request inputs are checked against 'input_xxx'
  for (const auto& name : overridable_initializer_tensor_names) {
    input_tensor_names.emplace(name);
  }

  for (const auto& info : overridable_initializer_tensor_infos) {
    input_tensor_infos_[info.first] = info.second;
  }

  triton::common::TritonJson::Value ios;
  RETURN_IF_ERROR(model_state_->ModelConfig().MemberAsArray("input", &ios));
  for (size_t i = 0; i < ios.ArraySize(); i++) {
    triton::common::TritonJson::Value io;
    RETURN_IF_ERROR(ios.IndexAsObject(i, &io));
    std::string io_name;
    RETURN_IF_ERROR(io.MemberAsString("name", &io_name));
    std::string io_dtype;
    RETURN_IF_ERROR(io.MemberAsString("data_type", &io_dtype));
    bool io_optional;
    RETURN_IF_ERROR(io.MemberAsBool("optional", &io_optional));

    if (io_optional && model_state_->MaxBatchSize() != 0) {
      return TRITONSERVER_ErrorNew(
          TRITONSERVER_ERROR_INVALID_ARG,
          (std::string("unable to load model '") + model_state_->Name() +
           "', optional input '" + io_name +
           "' is not supported for models that support batching")
              .c_str());
    }

    const auto& tensor_names = input_tensor_names;
    const auto& tensor_infos = input_tensor_infos_;
    auto iit = tensor_infos.find(io_name);
    if (iit == tensor_infos.end()) {
      RETURN_IF_ERROR(CheckAllowedModelInput(io, tensor_names));
    }

    auto onnx_data_type = ModelConfigDataTypeToOnnxDataType(io_dtype);
    if (onnx_data_type == ONNX_TENSOR_ELEMENT_DATA_TYPE_UNDEFINED) {
      return TRITONSERVER_ErrorNew(
          TRITONSERVER_ERROR_INTERNAL,
          (std::string("unsupported datatype ") + io_dtype + " for input '" +
           io_name + "' for model '" + model_state_->Name() + "'")
              .c_str());
    } else if (onnx_data_type != iit->second.type_) {
      return TRITONSERVER_ErrorNew(
          TRITONSERVER_ERROR_INVALID_ARG,
          (std::string("unable to load model '") + model_state_->Name() +
           "', configuration expects datatype " + io_dtype + " for input '" +
           io_name + "', model provides TYPE_" +
           TRITONSERVER_DataTypeString(
               ConvertFromOnnxDataType(iit->second.type_)))
              .c_str());
    }

    // If a reshape is provided for the input then use that when
    // validating that the model matches what is expected.
    std::vector<int64_t> dims;
    triton::common::TritonJson::Value reshape;
    if (io.Find("reshape", &reshape)) {
      RETURN_IF_ERROR(ParseShape(reshape, "shape", &dims));
    } else {
      RETURN_IF_ERROR(ParseShape(io, "dims", &dims));
    }

    triton::common::TritonJson::Value allow_ragged_batch_json;
    bool allow_ragged_batch = false;
    if (io.Find("allow_ragged_batch", &allow_ragged_batch_json)) {
      RETURN_IF_ERROR(allow_ragged_batch_json.AsBool(&allow_ragged_batch));
    }
    if (io_optional && allow_ragged_batch) {
      return TRITONSERVER_ErrorNew(
          TRITONSERVER_ERROR_INVALID_ARG,
          (std::string("unable to load model '") + model_state_->Name() +
           "', configuration expects model provides input with shape [-1] "
           "for ragged input '" +
           io_name + "', which is not supported for optional input")
              .c_str());
    }
    if (allow_ragged_batch) {
      const std::vector<int64_t>& model_shape = iit->second.dims_;
      // Make sure the input has shape [-1]
      if ((model_shape.size() != 1) || (model_shape[0] != WILDCARD_DIM)) {
        return TRITONSERVER_ErrorNew(
            TRITONSERVER_ERROR_INVALID_ARG,
            (std::string("unable to load model '") + model_state_->Name() +
             "', configuration expects model provides input with shape [-1]  "
             "for ragged input '" +
             io_name + "', model provides " + ShapeToString(model_shape))
                .c_str());
      }
    } else {
      // Only compare the dimensions if the tensor is not scalar
      if (iit->second.dims_.size() != 0) {
        RETURN_IF_ERROR(CompareDimsSupported(
            model_state_->Name(), io_name, iit->second.dims_, dims,
            model_state_->MaxBatchSize(), false /* compare_exact */));
      } else {
        // if max_batch_size == 0 and is a scalar tensor all the
        // dimensions specified must be equal to 1
        for (auto& dim : dims) {
          if (dim != 1) {
            return TRITONSERVER_ErrorNew(
                TRITONSERVER_ERROR_INVALID_ARG,
                (std::string("unable to load model '") + model_state_->Name() +
                 "', scalar tensor '" + io_name +
                 "', should only provide 1 in the model configuration when the "
                 "model doesn't support batching. Model configuration "
                 "provided: " +
                 ShapeToString(dims) + ".")
                    .c_str());
          }
        }
      }
    }
  }

  return nullptr;  // success
}

TRITONSERVER_Error*
ModelInstanceState::ValidateOutputs()
{
  std::set<std::string> output_tensor_names;
  RETURN_IF_ERROR(OutputNames(session_.get(), output_tensor_names));

  RETURN_IF_ERROR(
      OutputInfos(session_.get(), default_allocator_, output_tensor_infos_));

  triton::common::TritonJson::Value ios;
  RETURN_IF_ERROR(model_state_->ModelConfig().MemberAsArray("output", &ios));
  for (size_t i = 0; i < ios.ArraySize(); i++) {
    triton::common::TritonJson::Value io;
    RETURN_IF_ERROR(ios.IndexAsObject(i, &io));
    std::string io_name;
    RETURN_IF_ERROR(io.MemberAsString("name", &io_name));
    std::string io_dtype;
    RETURN_IF_ERROR(io.MemberAsString("data_type", &io_dtype));

    auto iit = output_tensor_infos_.find(io_name);
    if (iit == output_tensor_infos_.end()) {
      RETURN_IF_ERROR(CheckAllowedModelOutput(io, output_tensor_names));
    }

    auto onnx_data_type = ModelConfigDataTypeToOnnxDataType(io_dtype);
    if (onnx_data_type == ONNX_TENSOR_ELEMENT_DATA_TYPE_UNDEFINED) {
      return TRITONSERVER_ErrorNew(
          TRITONSERVER_ERROR_INTERNAL,
          (std::string("unsupported datatype ") + io_dtype + " for output '" +
           io_name + "' for model '" + model_state_->Name() + "'")
              .c_str());
    } else if (onnx_data_type != iit->second.type_) {
      return TRITONSERVER_ErrorNew(
          TRITONSERVER_ERROR_INVALID_ARG,
          (std::string("unable to load model '") + model_state_->Name() +
           "', configuration expects datatype " + io_dtype + " for output '" +
           io_name + "', model provides TYPE_" +
           TRITONSERVER_DataTypeString(
               ConvertFromOnnxDataType(iit->second.type_)))
              .c_str());
    }

    // If a reshape is provided for the input then use that when
    // validating that the model matches what is expected.
    std::vector<int64_t> dims;
    triton::common::TritonJson::Value reshape;
    if (io.Find("reshape", &reshape)) {
      RETURN_IF_ERROR(ParseShape(reshape, "shape", &dims));
    } else {
      RETURN_IF_ERROR(ParseShape(io, "dims", &dims));
    }

    // The batch output shape doesn't necessarily match the model
    if (model_state_->FindBatchOutput(io_name) == nullptr) {
      // Only compare the dimensions if the tensor is not scalar
      if (iit->second.dims_.size() != 0) {
        RETURN_IF_ERROR(CompareDimsSupported(
            model_state_->Name(), io_name, iit->second.dims_, dims,
            model_state_->MaxBatchSize(), true /* compare_exact */));
      } else {
        for (auto& dim : dims) {
          if (dim != 1) {
            return TRITONSERVER_ErrorNew(
                TRITONSERVER_ERROR_INVALID_ARG,
                (std::string("unable to load model '") + model_state_->Name() +
                 "', scalar tensor '" + io_name +
                 "', should only provide 1 in the model configuration when the "
                 "model doesn't support batching. Model configuration "
                 "provided: " +
                 ShapeToString(dims) + ".")
                    .c_str());
          }
        }

        // store the dimension for reference.
        scalar_outputs_[io_name] = dims;
      }
    }
  }

  triton::common::TritonJson::Value sequence_batching;
  if (model_state_->ModelConfig().Find(
          "sequence_batching", &sequence_batching)) {
    triton::common::TritonJson::Value states;
    if (sequence_batching.MemberAsArray("state", &states)) {
      for (size_t i = 0; i < states.ArraySize(); i++) {
        triton::common::TritonJson::Value state;
        RETURN_IF_ERROR(states.IndexAsObject(i, &state));
        std::string state_name;
        RETURN_IF_ERROR(state.MemberAsString("name", &state_name));
        std::string state_dtype;
        RETURN_IF_ERROR(state.MemberAsString("data_type", &state_dtype));
        std::vector<int64_t> dims;
        RETURN_IF_ERROR(ParseShape(state, "dims", &dims));

        auto iit = output_tensor_infos_.find(state_name);
        if (iit == output_tensor_infos_.end()) {
          RETURN_IF_ERROR(CheckAllowedModelOutput(state, output_tensor_names));
        }

        auto onnx_data_type = ModelConfigDataTypeToOnnxDataType(state_dtype);
        if (onnx_data_type == ONNX_TENSOR_ELEMENT_DATA_TYPE_UNDEFINED) {
          return TRITONSERVER_ErrorNew(
              TRITONSERVER_ERROR_INTERNAL,
              (std::string("unsupported datatype ") + state_dtype +
               " for output state '" + state_name + "' for model '" +
               model_state_->Name() + "'")
                  .c_str());
        } else if (onnx_data_type != iit->second.type_) {
          return TRITONSERVER_ErrorNew(
              TRITONSERVER_ERROR_INVALID_ARG,
              (std::string("unable to load model '") + model_state_->Name() +
               "', configuration expects datatype " + state_dtype +
               " for output state '" + state_name + "', model provides TYPE_" +
               TRITONSERVER_DataTypeString(
                   ConvertFromOnnxDataType(iit->second.type_)))
                  .c_str());
        }
      }
    }
  }

  return nullptr;  // success
}

void
ModelInstanceState::ProcessRequests(
    TRITONBACKEND_Request** requests, const uint32_t request_count)
{
  LOG_MESSAGE(
      TRITONSERVER_LOG_VERBOSE,
      (std::string("TRITONBACKEND_ModelExecute: Running ") + Name() + " with " +
       std::to_string(request_count) + " requests")
          .c_str());

  uint64_t exec_start_ns = 0;
  SET_TIMESTAMP(exec_start_ns);

  const int max_batch_size = model_state_->MaxBatchSize();

  // For each request collect the total batch size for this inference
  // execution. The batch-size, number of inputs, and size of each
  // input has already been checked so don't need to do that here.
  size_t total_batch_size = 0;
  for (size_t i = 0; i < request_count; i++) {
    // If we get a nullptr request then something is badly wrong. Fail
    // and release all requests.
    if (requests[i] == nullptr) {
      RequestsRespondWithError(
          requests, request_count,
          TRITONSERVER_ErrorNew(
              TRITONSERVER_ERROR_INTERNAL,
              std::string(
                  "null request given to ONNX Runtime backend for '" + Name() +
                  "'")
                  .c_str()));
      return;
    }

    if (max_batch_size > 0) {
      // Retrieve the batch size from one of the inputs, if the model
      // supports batching, the first dimension size is batch size
      TRITONBACKEND_Input* input;
      TRITONSERVER_Error* err =
          TRITONBACKEND_RequestInputByIndex(requests[i], 0 /* index */, &input);
      if (err == nullptr) {
        const int64_t* shape;
        err = TRITONBACKEND_InputProperties(
            input, nullptr, nullptr, &shape, nullptr, nullptr, nullptr);
        total_batch_size += shape[0];
      }
      if (err != nullptr) {
        RequestsRespondWithError(requests, request_count, err);
        return;
      }
    } else {
      total_batch_size += 1;
    }
  }

  // If there are no valid payloads then no need to run the inference.
  if (total_batch_size == 0) {
    return;
  }

  // Make sure the maximum batch size is not exceeded. The
  // total_batch_size must be 1 for models that don't support batching
  // (i.e. max_batch_size == 0). If max_batch_size is exceeded then
  // scheduler has done something badly wrong so fail and release all
  // requests.
  if ((total_batch_size != 1) && (total_batch_size > (size_t)max_batch_size)) {
    RequestsRespondWithError(
        requests, request_count,
        TRITONSERVER_ErrorNew(
            TRITONSERVER_ERROR_INTERNAL,
            std::string(
                "batch size " + std::to_string(total_batch_size) + " for '" +
                Name() + "', max allowed is " + std::to_string(max_batch_size))
                .c_str()));
    return;
  }

  // At this point we are committed to running inference with all
  // 'requests'. Create a response for each request. During input
  // processing if there is an error with any request that error will
  // be sent immediately with the corresponding response (and the
  // response unique_ptr will then be nullptr). The request object
  // itself will not be released until after all inferencing is done
  // (below) as we may need to access the request object when
  // determine how to process outputs (for example, even if we don't
  // need the outputs for a request that has an error, we do need to
  // know the size of those outputs associated with the request so we
  // can skip them in the output tensors).
  std::vector<TRITONBACKEND_Response*> responses;
  responses.reserve(request_count);
  bool all_response_failed = false;

  for (size_t i = 0; i < request_count; i++) {
    TRITONBACKEND_Response* response;
    auto err = TRITONBACKEND_ResponseNew(&response, requests[i]);
    if (err == nullptr) {
      responses.emplace_back(response);
    } else {
      responses.emplace_back(nullptr);
      LOG_MESSAGE(TRITONSERVER_LOG_ERROR, "Fail to create response");
      TRITONSERVER_ErrorDelete(err);
    }
  }

  // Use scoped class to clean up ORT tensors and other resources that
  // need to persist until ORT run completes.
  struct ScopedCleanup {
    ScopedCleanup(ModelInstanceState* ctx) : ctx_(ctx) {}
    ~ScopedCleanup()
    {
      if (ctx_ != nullptr) {
        ctx_->ReleaseOrtRunResources();
      }
    }
    ModelInstanceState* ctx_;
  } io_tensor_wrapper(this);

  std::vector<const char*> input_names;
  bool cuda_copy = false;
  BackendInputCollector collector(
      requests, request_count, &responses, model_state_->TritonMemoryManager(),
      model_state_->EnablePinnedInput(), CudaStream(), nullptr, nullptr, 0,
      HostPolicyName().c_str());
  RESPOND_ALL_AND_SET_TRUE_IF_ERROR(
      responses, request_count, all_response_failed,
      SetInputTensors(
          total_batch_size, requests, request_count, &responses, &collector,
          &input_names, &cuda_copy));

  if (!all_response_failed) {
    // Set preferred memory type and id. This will be used while querying
    // memory type to be used for output buffer.
    TRITONSERVER_MemoryType preferred_memory_type = TRITONSERVER_MEMORY_CPU;
    int64_t preferred_memory_type_id = 0;
    if (Kind() == TRITONSERVER_INSTANCEGROUPKIND_GPU) {
      preferred_memory_type = TRITONSERVER_MEMORY_GPU;
      preferred_memory_type_id = DeviceId();
    }

    // Request to retrieve all model outputs. 'output_names' and
    // 'output_tensors_' are parallel vectors and so must be kept in
    // sync. [TODO] should collect only the outputs needed by some
    // request.
    for (auto& output_name : StateForModel()->ModelOutputs()) {
      output_tensors_.emplace_back(nullptr);

      TRITONSERVER_MemoryType memory_type = TRITONSERVER_MEMORY_CPU;
      int64_t memory_type_id = 0;

      // Get data type for this output. If this is a string then
      // use CPU for binding output otherwise, query the preferred location
      // for this output and bind accordingly. In case of any errors we
      // fallback to binding the output to CPU.
      auto iit = output_tensor_infos_.find(output_name.first);
      if (iit == output_tensor_infos_.end()) {
        LOG_MESSAGE(
            TRITONSERVER_LOG_VERBOSE,
            (std::string(
                 "Error while retrieving output data type. Using cpu "
                 "as preferred location for output: " +
                 output_name.first)
                 .c_str()));
      } else if (iit->second.type_ != ONNX_TENSOR_ELEMENT_DATA_TYPE_STRING) {
        // Query the memory type of destination output buffer. Bind the
        // output to this destination memory type. The destination memory type
        // for an output for all requests should be same. So use any request
        // for this query.
        memory_type = preferred_memory_type;
        memory_type_id = preferred_memory_type_id;
        auto err = TRITONBACKEND_RequestOutputBufferProperties(
            requests[0], output_name.first.c_str(), /*byte_size*/ nullptr,
            &memory_type, &memory_type_id);

        if (err != nullptr) {
          LOG_MESSAGE(
              TRITONSERVER_LOG_VERBOSE,
              (std::string(
                   "Output Properties Unavailable. Using cpu as "
                   "preferred location for output: " +
                   output_name.first +
                   " Error: " + TRITONSERVER_ErrorMessage(err))
                   .c_str()));
          memory_type = TRITONSERVER_MEMORY_CPU;
          memory_type_id = 0;
        }
      }

      // If the cuda allocator is not set, bind the output to CPU.
      if (cuda_allocator_info_ == nullptr) {
        memory_type = TRITONSERVER_MEMORY_CPU;
        memory_type_id = 0;
      }

      // finally save the derived mem type and device id as we need it for
      // reading the outputs.
      output_device_info_[output_name.first] = {memory_type, memory_type_id};

      RESPOND_ALL_AND_SET_TRUE_IF_ORT_ERROR(
          responses, request_count, all_response_failed,
          ort_api->BindOutputToDevice(
              io_binding_, output_name.first.c_str(),
              memory_type == TRITONSERVER_MEMORY_GPU ? cuda_allocator_info_
                                                     : cpu_allocator_info_));
    }
  }

  // Wait for any in-flight input tensor copies to complete.
#ifdef TRITON_ENABLE_GPU
  if (cuda_copy) {
    cudaStreamSynchronize(CudaStream());
  }
#endif

  uint64_t compute_start_ns = 0;
  SET_TIMESTAMP(compute_start_ns);

  if (!all_response_failed) {
    RESPOND_ALL_AND_SET_TRUE_IF_ERROR(
        responses, request_count, all_response_failed,
        OrtRun(&responses, request_count));
  }

  uint64_t compute_end_ns = 0;
  SET_TIMESTAMP(compute_end_ns);

  if (!all_response_failed) {
    RESPOND_ALL_AND_SET_TRUE_IF_ERROR(
        responses, request_count, all_response_failed,
        ReadOutputTensors(
            total_batch_size, requests, request_count, &responses));
  }

  uint64_t exec_end_ns = 0;
  SET_TIMESTAMP(exec_end_ns);

  // Send all the responses that haven't already been sent because of
  // an earlier error. Note that the responses are not set to nullptr
  // here as we need that indication below to determine if the request
  // we successful or not.
  for (auto& response : responses) {
    if (response != nullptr) {
      LOG_IF_ERROR(
          TRITONBACKEND_ResponseSend(
              response, TRITONSERVER_RESPONSE_COMPLETE_FINAL, nullptr),
          "failed to send onnxruntime backend response");
    }
  }

  // Report statistics for each request.
  for (uint32_t r = 0; r < request_count; ++r) {
    auto& request = requests[r];
    LOG_IF_ERROR(
        TRITONBACKEND_ModelInstanceReportStatistics(
            TritonModelInstance(), request,
            (responses[r] != nullptr) /* success */, exec_start_ns,
            compute_start_ns, compute_end_ns, exec_end_ns),
        "failed reporting request statistics");

    LOG_IF_ERROR(
        TRITONBACKEND_RequestRelease(request, TRITONSERVER_REQUEST_RELEASE_ALL),
        "failed releasing request");
  }

  if (!all_response_failed) {
    // Report the entire batch statistics.
    LOG_IF_ERROR(
        TRITONBACKEND_ModelInstanceReportBatchStatistics(
            TritonModelInstance(), total_batch_size, exec_start_ns,
            compute_start_ns, compute_end_ns, exec_end_ns),
        "failed reporting batch request statistics");
  }
}

TRITONSERVER_Error*
ModelInstanceState::OrtRun(
    std::vector<TRITONBACKEND_Response*>* responses,
    const uint32_t response_count)
{
  RETURN_IF_ORT_ERROR(
      ort_api->RunWithBinding(session_.get(), runOptions_, io_binding_));
  return nullptr;
}

TRITONSERVER_Error*
ModelInstanceState::SetInputTensors(
    size_t total_batch_size, TRITONBACKEND_Request** requests,
    const uint32_t request_count,
    std::vector<TRITONBACKEND_Response*>* responses,
    BackendInputCollector* collector, std::vector<const char*>* input_names,
    bool* cuda_copy)
{
  const int max_batch_size = model_state_->MaxBatchSize();

  // All requests must have equally-sized input tensors so use any
  // request as the representative for the input tensors.
  uint32_t input_count;
  RETURN_IF_ERROR(TRITONBACKEND_RequestInputCount(requests[0], &input_count));

  for (uint32_t input_idx = 0; input_idx < input_count; input_idx++) {
    TRITONBACKEND_Input* input;
    RETURN_IF_ERROR(
        TRITONBACKEND_RequestInputByIndex(requests[0], input_idx, &input));

    const char* input_name;
    TRITONSERVER_DataType input_datatype;
    const int64_t* input_shape;
    uint32_t input_dims_count;
    RETURN_IF_ERROR(TRITONBACKEND_InputProperties(
        input, &input_name, &input_datatype, &input_shape, &input_dims_count,
        nullptr, nullptr));

    input_names->emplace_back(input_name);
    input_tensors_.emplace_back(nullptr);

    std::vector<int64_t> batchn_shape;
    // For a ragged input tensor, the tensor shape should be
    // the flatten shape of the whole batch
    if (StateForModel()->IsInputRagged(input_name)) {
      batchn_shape = std::vector<int64_t>{0};
      for (size_t idx = 0; idx < request_count; idx++) {
        TRITONBACKEND_Input* input;
        RESPOND_AND_SET_NULL_IF_ERROR(
            &((*responses)[idx]),
            TRITONBACKEND_RequestInput(requests[idx], input_name, &input));
        const int64_t* input_shape;
        uint32_t input_dims_count;
        RESPOND_AND_SET_NULL_IF_ERROR(
            &((*responses)[idx]), TRITONBACKEND_InputProperties(
                                      input, nullptr, nullptr, &input_shape,
                                      &input_dims_count, nullptr, nullptr));

        batchn_shape[0] += GetElementCount(input_shape, input_dims_count);
      }
    }
    // The shape for the entire input batch, [total_batch_size, ...]
    else {
      batchn_shape =
          std::vector<int64_t>(input_shape, input_shape + input_dims_count);
      if (max_batch_size != 0) {
        batchn_shape[0] = total_batch_size;
      }
    }

    if (input_datatype != TRITONSERVER_TYPE_BYTES) {
      // The input must be in contiguous CPU memory. Use appropriate
      // allocator info to bind inputs to the right device. .i.e bind inputs
      // to GPU if they are being provided on GPU.
      const char* input_buffer;
      size_t batchn_byte_size;
      TRITONSERVER_MemoryType memory_type;
      int64_t memory_type_id;
      std::vector<std::pair<TRITONSERVER_MemoryType, int64_t>>
          allowed_input_types;
      if (Kind() == TRITONSERVER_INSTANCEGROUPKIND_GPU) {
        allowed_input_types = {
            {TRITONSERVER_MEMORY_GPU, DeviceId()},
            {TRITONSERVER_MEMORY_CPU_PINNED, 0},
            {TRITONSERVER_MEMORY_CPU, 0}};
      } else {
        allowed_input_types = {
            {TRITONSERVER_MEMORY_CPU_PINNED, 0}, {TRITONSERVER_MEMORY_CPU, 0}};
      }

      RETURN_IF_ERROR(collector->ProcessTensor(
          input_name, nullptr, 0, allowed_input_types, &input_buffer,
          &batchn_byte_size, &memory_type, &memory_type_id));

      auto iti = input_tensor_infos_.find(input_name);
      if (iti == input_tensor_infos_.end()) {
        return TRITONSERVER_ErrorNew(
            TRITONSERVER_ERROR_INTERNAL,
            std::string(
                std::string(
                    "Failed to retrieve the ONNX input tensor info from '") +
                input_name + "'.")
                .c_str());
      }

      // Create ORT Tensor
      if (iti->second.dims_.size() == 0) {
        // scalar tensor
        RETURN_IF_ORT_ERROR(ort_api->CreateTensorWithDataAsOrtValue(
            memory_type == TRITONSERVER_MEMORY_GPU ? cuda_allocator_info_
                                                   : cpu_allocator_info_,
            (void*)input_buffer, batchn_byte_size, nullptr /* scalar */,
            0 /* number of dims */, ConvertToOnnxDataType(input_datatype),
            &input_tensors_.back()));
      } else {
        RETURN_IF_ORT_ERROR(ort_api->CreateTensorWithDataAsOrtValue(
            memory_type == TRITONSERVER_MEMORY_GPU ? cuda_allocator_info_
                                                   : cpu_allocator_info_,
            (void*)input_buffer, batchn_byte_size, batchn_shape.data(),
            batchn_shape.size(), ConvertToOnnxDataType(input_datatype),
            &input_tensors_.back()));
      }
      RETURN_IF_ORT_ERROR(
          ort_api->BindInput(io_binding_, input_name, input_tensors_.back()));
    } else {
      // For BYTES input, we need to convert the serialized string
      // representation into what is required for ORT. ORT expects a
      // vector of char*, one for each element. For each tensor we get
      // a copy of the data in a contiguous CPU buffer and then
      // in-place modify that from the Triton
      // <int32_len><bytes><int32_len><bytes>... serialization into a
      // <bytes><null-terminator><bytes><null-terminator>... serialization
      // and then initialize 'string_ptrs' to point to each <bytes>.
      std::vector<const char*> string_ptrs;

      SetStringInputTensor(
          requests, request_count, responses, input_name, &string_ptrs,
          cuda_copy);

      RETURN_IF_ORT_ERROR(ort_api->CreateTensorAsOrtValue(
          default_allocator_, batchn_shape.data(), batchn_shape.size(),
          ONNX_TENSOR_ELEMENT_DATA_TYPE_STRING, &input_tensors_.back()));
      RETURN_IF_ORT_ERROR(ort_api->FillStringTensor(
          input_tensors_.back(), string_ptrs.data(), string_ptrs.size()));
      RETURN_IF_ORT_ERROR(
          ort_api->BindInput(io_binding_, input_name, input_tensors_.back()));
    }
  }

  // Process batch input if any
  for (const auto& batch_input : StateForModel()->BatchInputs()) {
    std::vector<int64_t> shape;
    collector->BatchInputShape(batch_input, &shape);

    for (const auto& input_name : batch_input.TargetNames()) {
      input_names->emplace_back(input_name.c_str());
      input_tensors_.emplace_back(nullptr);

      const char* dst_buffer;
      size_t dst_buffer_byte_size;
      TRITONSERVER_MemoryType dst_memory_type;
      int64_t dst_memory_type_id;

      // Batch inputs are always created on CPU
      RESPOND_ALL_AND_SET_NULL_IF_ERROR(
          (*responses), responses->size(),
          collector->ProcessBatchInput(
              batch_input, nullptr, 0, {{TRITONSERVER_MEMORY_CPU, 0}},
              &dst_buffer, &dst_buffer_byte_size, &dst_memory_type,
              &dst_memory_type_id));

      // Create ORT Tensor
      RETURN_IF_ORT_ERROR(ort_api->CreateTensorWithDataAsOrtValue(
          cpu_allocator_info_, (void*)dst_buffer, dst_buffer_byte_size,
          shape.data(), shape.size(),
          ConvertToOnnxDataType(batch_input.DataType()),
          &input_tensors_.back()));

      RETURN_IF_ORT_ERROR(ort_api->BindInput(
          io_binding_, input_name.c_str(), input_tensors_.back()));
    }
  }

  // Finalize...
  *cuda_copy |= collector->Finalize();
  return nullptr;
}

TRITONSERVER_Error*
ModelInstanceState::SetStringInputTensor(
    TRITONBACKEND_Request** requests, const uint32_t request_count,
    std::vector<TRITONBACKEND_Response*>* responses, const char* input_name,
    std::vector<const char*>* string_ptrs, bool* cuda_copy)
{
  size_t total_byte_size = 0;
  std::vector<size_t> expected_byte_sizes;
  std::vector<size_t> expected_element_cnts;
  expected_byte_sizes.reserve(request_count);
  expected_element_cnts.reserve(request_count);
  for (size_t ridx = 0; ridx < request_count; ++ridx) {
    TRITONBACKEND_Input* in;
    RESPOND_AND_SET_NULL_IF_ERROR(
        &((*responses)[ridx]),
        TRITONBACKEND_RequestInput(requests[ridx], input_name, &in));

    const int64_t* input_shape;
    uint32_t input_dims_count;
    uint64_t input_byte_size;
    RETURN_IF_ERROR(TRITONBACKEND_InputProperties(
        in, nullptr, nullptr, &input_shape, &input_dims_count, &input_byte_size,
        nullptr));

    // Skip input in this request if error response has already been sent.
    if ((*responses)[ridx] == nullptr) {
      expected_byte_sizes.push_back(0);
      expected_element_cnts.push_back(0);
    } else {
      expected_element_cnts.push_back(
          GetElementCount(input_shape, input_dims_count));
      expected_byte_sizes.push_back(input_byte_size);
    }

    total_byte_size += expected_byte_sizes.back();
  }

  // For string input, the copy to contiguous buffer is needed because ORT
  // expects elements to be C strings thus we need to modify input buffer.
  // Reserve one more byte at the end of input_buffer to ensure last
  // element of String data can become valid C string.
  BackendMemory* input_memory;
  RETURN_IF_ERROR(BackendMemory::Create(
      model_state_->TritonMemoryManager(),
      {BackendMemory::AllocationType::CPU_PINNED_POOL,
       BackendMemory::AllocationType::CPU},
      0 /* memory_type_id */, total_byte_size + 1, &input_memory));
  input_tensor_memories_.push_back(input_memory);

  const TRITONSERVER_MemoryType mem_type = input_memory->MemoryType();
  char* input_buffer = input_memory->MemoryPtr();

  size_t buffer_offset = 0;
  for (size_t ridx = 0; ridx < request_count; ++ridx) {
    TRITONBACKEND_Input* in;
    TRITONSERVER_Error* err =
        TRITONBACKEND_RequestInput(requests[ridx], input_name, &in);
    if ((err == nullptr) && ((*responses)[ridx] != nullptr)) {
      uint32_t input_buffer_count;
      RETURN_IF_ERROR(TRITONBACKEND_InputPropertiesForHostPolicy(
          in, HostPolicyName().c_str(), nullptr, nullptr, nullptr, nullptr,
          nullptr, &input_buffer_count));

      size_t input_offset = 0;
      for (size_t idx = 0; idx < input_buffer_count; ++idx) {
        const void* src_buffer;
        size_t src_byte_size;
        TRITONSERVER_MemoryType src_memory_type;
        int64_t src_memory_type_id;
        err = TRITONBACKEND_InputBufferForHostPolicy(
            in, HostPolicyName().c_str(), idx, &src_buffer, &src_byte_size,
            &src_memory_type, &src_memory_type_id);
        if (err == nullptr) {
          if ((input_offset + src_byte_size) > expected_byte_sizes[ridx]) {
            err = TRITONSERVER_ErrorNew(
                TRITONSERVER_ERROR_INVALID_ARG,
                (std::string("buffer size for input '") + input_name +
                 "' exceeds batch byte size " +
                 std::to_string(expected_byte_sizes[ridx]))
                    .c_str());
          } else {
            bool cuda_used = false;
            err = CopyBuffer(
                input_name, src_memory_type, src_memory_type_id, mem_type, 0,
                src_byte_size, src_buffer,
                input_buffer + buffer_offset + input_offset, CudaStream(),
                &cuda_used);
            *cuda_copy |= cuda_used;
          }
        }

        if (err == nullptr) {
          input_offset += src_byte_size;
        } else {
          break;
        }
      }
    }

    if (err != nullptr) {
      if ((*responses)[ridx] != nullptr) {
        RESPOND_AND_SET_NULL_IF_ERROR(&((*responses)[ridx]), err);
      }

      TRITONSERVER_ErrorDelete(err);
    }

    buffer_offset += expected_byte_sizes[ridx];
  }

#ifdef TRITON_ENABLE_GPU
  // Synchronize to ensure the buffer is ready to be modified
  if (*cuda_copy) {
    cudaStreamSynchronize(CudaStream());
    *cuda_copy = false;
  }
#endif  // TRITON_ENABLE_GPU

  // Modify input buffer and set string expected by ORT
  SetStringInputBuffer(
      input_name, expected_byte_sizes, expected_element_cnts, responses,
      input_buffer, string_ptrs);
  input_buffer[total_byte_size] = 0;
  return nullptr;
}

void
ModelInstanceState::SetStringInputBuffer(
    const std::string& input_name,
    const std::vector<size_t>& expected_byte_sizes,
    const std::vector<size_t>& expected_element_cnts,
    std::vector<TRITONBACKEND_Response*>* responses, char* input_buffer,
    std::vector<const char*>* string_ptrs)
{
  // offset for each response
  size_t buffer_copy_offset = 0;
  for (size_t idx = 0; idx < expected_byte_sizes.size(); idx++) {
    const size_t expected_byte_size = expected_byte_sizes[idx];
    const size_t expected_element_cnt = expected_element_cnts[idx];

    size_t element_cnt = 0;
    if ((*responses)[idx] != nullptr) {
      size_t remaining_bytes = expected_byte_size;
      char* data_content = input_buffer + buffer_copy_offset;
      // Continue if the remaining bytes may still contain size info
      while (remaining_bytes >= sizeof(uint32_t)) {
        if (element_cnt >= expected_element_cnt) {
          RESPOND_AND_SET_NULL_IF_ERROR(
              &((*responses)[idx]),
              TRITONSERVER_ErrorNew(
                  TRITONSERVER_ERROR_INVALID_ARG,
                  (std::string("unexpected number of string elements ") +
                   std::to_string(element_cnt + 1) + " for inference input '" +
                   input_name + "', expecting " +
                   std::to_string(expected_element_cnt))
                      .c_str()));
          break;
        }

        const uint32_t len = *(reinterpret_cast<const uint32_t*>(data_content));
        remaining_bytes -= sizeof(uint32_t);
        // Make first byte of size info 0, so that if there is string data
        // in front of it, the data becomes valid C string.
        *data_content = 0;
        data_content = data_content + sizeof(uint32_t);
        if (len > remaining_bytes) {
          RESPOND_AND_SET_NULL_IF_ERROR(
              &((*responses)[idx]),
              TRITONSERVER_ErrorNew(
                  TRITONSERVER_ERROR_INVALID_ARG,
                  (std::string("incomplete string data for inference input '") +
                   input_name + "', expecting string of length " +
                   std::to_string(len) + " but only " +
                   std::to_string(remaining_bytes) + " bytes available")
                      .c_str()));
          break;
        } else {
          string_ptrs->push_back(data_content);
          element_cnt++;
          data_content = data_content + len;
          remaining_bytes -= len;
        }
      }
    }

    FillStringData(string_ptrs, expected_element_cnt - element_cnt);
    buffer_copy_offset += expected_byte_size;
  }
}

void
ModelInstanceState::FillStringData(
    std::vector<const char*>* string_ptrs, size_t cnt)
{
  static const char* empty = "";
  for (size_t c = 0; c < cnt; c++) {
    string_ptrs->push_back(empty);
  }
}

TRITONSERVER_Error*
ModelInstanceState::ReadOutputTensor(
    std::vector<int64_t>& batchn_shape, TRITONSERVER_DataType& dtype,
    OrtValue* output_tensor, void** output_buffer,
    std::vector<std::vector<char>>& string_buffers,
    std::vector<size_t>& offsets)
{
  // Get output type and shape
  OrtTypeInfo* typeinfo;
  RETURN_IF_ORT_ERROR(ort_api->GetTypeInfo(output_tensor, &typeinfo));
  std::unique_ptr<OrtTypeInfo, TypeInfoDeleter> typeinfo_wrapper(typeinfo);

  const OrtTensorTypeAndShapeInfo* type_and_shape;
  RETURN_IF_ORT_ERROR(
      ort_api->CastTypeInfoToTensorInfo(typeinfo, &type_and_shape));

  size_t num_dims;
  RETURN_IF_ORT_ERROR(ort_api->GetDimensionsCount(type_and_shape, &num_dims));
  batchn_shape.resize(num_dims);
  RETURN_IF_ORT_ERROR(ort_api->GetDimensions(
      type_and_shape, batchn_shape.data(), batchn_shape.size()));

  ONNXTensorElementDataType type;
  RETURN_IF_ORT_ERROR(ort_api->GetTensorElementType(type_and_shape, &type));
  if (type == ONNX_TENSOR_ELEMENT_DATA_TYPE_STRING) {
    const size_t element_count = GetElementCount(batchn_shape);
    size_t total_length = 0;
    RETURN_IF_ORT_ERROR(
        ort_api->GetStringTensorDataLength(output_tensor, &total_length));

    string_buffers.emplace_back(std::vector<char>(total_length));
    auto content = string_buffers.back().data();
    offsets.reserve(element_count + 1);
    RETURN_IF_ORT_ERROR(ort_api->GetStringTensorContent(
        output_tensor, content, total_length, offsets.data(), element_count));
    // Mark "passed end byte offset"
    offsets[element_count] = total_length;

  } else {
    // Fixed size data type...
    RETURN_IF_ORT_ERROR(
        ort_api->GetTensorMutableData(output_tensor, output_buffer));
  }

  dtype = ConvertFromOnnxDataType(type);

  return nullptr;  // success
}

TRITONSERVER_Error*
ModelInstanceState::ReadOutputTensors(
    size_t total_batch_size, TRITONBACKEND_Request** requests,
    const uint32_t request_count,
    std::vector<TRITONBACKEND_Response*>* responses)
{
  BackendOutputResponder responder(
      requests, request_count, responses, model_state_->TritonMemoryManager(),
      model_state_->MaxBatchSize() > 0, model_state_->EnablePinnedInput(),
      CudaStream());

  // Use to hold string output contents
  bool cuda_copy = false;
  auto& model_outputs = StateForModel()->ModelOutputs();

  size_t output_count = 0;
  RETURN_IF_ORT_ERROR(ort_api->GetBoundOutputValues(
      io_binding_, default_allocator_, &output_buffer_, &output_count));
  if (output_count != model_outputs.size()) {
    RETURN_IF_ERROR(TRITONSERVER_ErrorNew(
        TRITONSERVER_ERROR_INTERNAL,
        ("Retrieved output count is not equal to expected count.")));
  }

  std::vector<std::vector<char>> string_buffers;
  auto model_outputs_it = model_outputs.begin();
  for (size_t idx = 0; idx < model_outputs.size(); idx++, model_outputs_it++) {
    OrtValue* output_tensor = output_tensors_[idx] = output_buffer_[idx];
    const std::string& name = model_outputs_it->first;
    auto& output_tensor_pair = model_outputs_it->second;

    auto output_device_info_iter = output_device_info_.find(name);
    if (output_device_info_iter == output_device_info_.end()) {
      RETURN_IF_ERROR(TRITONSERVER_ErrorNew(
          TRITONSERVER_ERROR_INTERNAL,
          (std::string("device info for output tensor '") + name +
           "' not found")
              .c_str()));
    }

    const auto& alloc_perference = output_device_info_iter->second;

    const BatchOutput* batch_output = StateForModel()->FindBatchOutput(name);
    if (batch_output == nullptr) {
      if (output_tensor == nullptr) {
        RETURN_IF_ERROR(TRITONSERVER_ErrorNew(
            TRITONSERVER_ERROR_INTERNAL,
            (std::string("output tensor '") + name + "' is not found")
                .c_str()));
      }

      std::vector<int64_t> batchn_shape;
      TRITONSERVER_DataType dtype;
      void* output_buffer;
      std::vector<std::vector<char>> string_buffers;
      std::vector<size_t> offsets;

      RETURN_IF_ERROR(ReadOutputTensor(
          batchn_shape, dtype, output_tensor, &output_buffer, string_buffers,
          offsets));

      // If the number of dimensions is equal to zero, it means that it is a
      // scalar and it would use the dimensions specified in the model
      // configuration.
      if (batchn_shape.size() == 0) {
        auto scalar_output_dims_it = scalar_outputs_.find(name);
        if (scalar_output_dims_it == scalar_outputs_.end()) {
          return TRITONSERVER_ErrorNew(
              TRITONSERVER_ERROR_INTERNAL,
              std::string(
                  "Failed to find the scalar output dimension for " + name +
                  " in the model configuration.")
                  .c_str());
        }
        batchn_shape = scalar_output_dims_it->second;
      }

      if (output_tensor_pair.first != -1) {
        if (dtype == TRITONSERVER_TYPE_BYTES) {
          auto content = string_buffers.back().data();
          cuda_copy |= SetStringOutputBuffer(
              name, content, offsets.data(), &batchn_shape, requests,
              request_count, responses);
        } else {
          responder.ProcessTensor(
              name, dtype, batchn_shape, reinterpret_cast<char*>(output_buffer),
              alloc_perference.first, alloc_perference.second);
        }
      }

      if (output_tensor_pair.second != -1) {
        std::vector<TRITONBACKEND_State*> states;
        if (dtype == TRITONSERVER_TYPE_BYTES) {
          auto content = string_buffers.back().data();
          cuda_copy |= SetStringStateBuffer(
              name, content, offsets.data(), &batchn_shape, requests,
              request_count, responses);
        } else {
          states = responder.ProcessStateTensor(
              name, dtype, batchn_shape, reinterpret_cast<char*>(output_buffer),
              alloc_perference.first, alloc_perference.second);
        }

        // Update the states
        for (auto& state : states) {
          RETURN_IF_ERROR(TRITONBACKEND_StateUpdate(state));
        }
      }

    } else {
      char* output_buffer = nullptr;
      RETURN_IF_ORT_ERROR(
          ort_api->GetTensorMutableData(output_tensor, (void**)&output_buffer));
      responder.ProcessBatchOutput(
          name, *batch_output, output_buffer, alloc_perference.first,
          alloc_perference.second);
    }
  }

  // Finalize and wait for any pending buffer copies.
  cuda_copy |= responder.Finalize();

#ifdef TRITON_ENABLE_GPU
  if (cuda_copy) {
    cudaStreamSynchronize(stream_);
  }
#endif  // TRITON_ENABLE_GPU
  return nullptr;
}

bool
ModelInstanceState::SetStringStateBuffer(
    const std::string& name, const char* content, const size_t* offsets,
    std::vector<int64_t>* batchn_shape, TRITONBACKEND_Request** requests,
    const uint32_t request_count,
    std::vector<TRITONBACKEND_Response*>* responses)
{
  return SetStringBuffer(
      name, content, offsets, batchn_shape, requests, request_count, responses,
      true /* state */);
}

bool
ModelInstanceState::SetStringOutputBuffer(
    const std::string& name, const char* content, const size_t* offsets,
    std::vector<int64_t>* batchn_shape, TRITONBACKEND_Request** requests,
    const uint32_t request_count,
    std::vector<TRITONBACKEND_Response*>* responses)
{
  return SetStringBuffer(
      name, content, offsets, batchn_shape, requests, request_count, responses,
      false /* state */);
}
bool
ModelInstanceState::SetStringBuffer(
    const std::string& name, const char* content, const size_t* offsets,
    std::vector<int64_t>* batchn_shape, TRITONBACKEND_Request** requests,
    const uint32_t request_count,
    std::vector<TRITONBACKEND_Response*>* responses, bool state)
{
  size_t element_idx = 0;
  bool cuda_copy = false;
  for (size_t ridx = 0; ridx < request_count; ++ridx) {
    const auto& request = requests[ridx];
    auto& response = (*responses)[ridx];

    // batchn_shape holds the shape of the entire tensor batch. When
    // batching is enabled override the first batch dimension with each
    // requests batch size (reusing for efficiency).
    if (model_state_->MaxBatchSize() > 0) {
      TRITONBACKEND_Input* input;
      TRITONBACKEND_RequestInputByIndex(request, 0 /* index */, &input);
      const int64_t* shape;
      TRITONBACKEND_InputProperties(
          input, nullptr, nullptr, &shape, nullptr, nullptr, nullptr);
      (*batchn_shape)[0] = shape[0];
    }

    const size_t expected_element_cnt = GetElementCount(*batchn_shape);

    // If 'request' requested this output then copy it from
    // 'content'. If it did not request this output then just skip it
    // in the 'content'.
    bool need_output = false;
    if (!state) {
      if (response != nullptr) {
        uint32_t output_count;
        RESPOND_AND_SET_NULL_IF_ERROR(
            &response,
            TRITONBACKEND_RequestOutputCount(request, &output_count));
        if (response != nullptr) {
          for (uint32_t output_idx = 0; output_idx < output_count;
               output_idx++) {
            const char* req_output_name;
            RESPOND_AND_SET_NULL_IF_ERROR(
                &response, TRITONBACKEND_RequestOutputName(
                               request, output_idx, &req_output_name));
            if ((response != nullptr) && (req_output_name == name)) {
              need_output = true;
              break;
            }
          }
        }
      }
    } else {
      // need_output must be always set to true for state tensors.
      need_output = true;
    }

    if (need_output) {
      TRITONSERVER_Error* err;
      TRITONBACKEND_Output* response_output;
      TRITONBACKEND_State* response_state;
      if (!state) {
        err = TRITONBACKEND_ResponseOutput(
            response, &response_output, name.c_str(), TRITONSERVER_TYPE_BYTES,
            batchn_shape->data(), batchn_shape->size());
      } else {
        err = TRITONBACKEND_StateNew(
            &response_state, request, name.c_str(), TRITONSERVER_TYPE_BYTES,
            batchn_shape->data(), batchn_shape->size());
      }
      if (err == nullptr) {
        // Calculate expected byte size in advance using string offsets
        const size_t data_byte_size =
            offsets[element_idx + expected_element_cnt] - offsets[element_idx];
        const size_t expected_byte_size =
            data_byte_size + sizeof(uint32_t) * expected_element_cnt;

        TRITONSERVER_MemoryType actual_memory_type =
            TRITONSERVER_MEMORY_CPU_PINNED;
        int64_t actual_memory_type_id = 0;
        void* buffer;
        if (!state) {
          err = TRITONBACKEND_OutputBuffer(
              response_output, &buffer, expected_byte_size, &actual_memory_type,
              &actual_memory_type_id);
        } else {
          err = TRITONBACKEND_StateBuffer(
              response_state, &buffer, expected_byte_size, &actual_memory_type,
              &actual_memory_type_id);
        }
        if (err == nullptr) {
          bool cuda_used = false;
          size_t copied_byte_size = 0;
          for (size_t e = 0; e < expected_element_cnt; ++e) {
            const uint32_t len =
                offsets[element_idx + e + 1] - offsets[element_idx + e];
            // Prepend size of the string
            err = CopyBuffer(
                name, TRITONSERVER_MEMORY_CPU /* src_memory_type */,
                0 /* src_memory_type_id */, actual_memory_type,
                actual_memory_type_id, sizeof(uint32_t),
                static_cast<const void*>(&len),
                static_cast<char*>(buffer) + copied_byte_size, stream_,
                &cuda_used);
            if (err != nullptr) {
              break;
            }

            cuda_copy |= cuda_used;
            copied_byte_size += sizeof(uint32_t);

            // Copy raw string content
            err = CopyBuffer(
                name, TRITONSERVER_MEMORY_CPU /* src_memory_type */,
                0 /* src_memory_type_id */, actual_memory_type,
                actual_memory_type_id, len, content + offsets[element_idx + e],
                static_cast<char*>(buffer) + copied_byte_size, stream_,
                &cuda_used);
            if (err != nullptr) {
              break;
            }

            cuda_copy |= cuda_used;
            copied_byte_size += len;
          }
        }
      }

      RESPOND_AND_SET_NULL_IF_ERROR(&response, err);
      if (state) {
        RESPOND_AND_SET_NULL_IF_ERROR(
            &response, TRITONBACKEND_StateUpdate(response_state));
      }
    }

    element_idx += expected_element_cnt;
  }

  return cuda_copy;
}

/////////////

extern "C" {

TRITONBACKEND_ISPEC TRITONSERVER_Error*
TRITONBACKEND_Initialize(TRITONBACKEND_Backend* backend)
{
  const char* cname;
  RETURN_IF_ERROR(TRITONBACKEND_BackendName(backend, &cname));
  std::string name(cname);

  LOG_MESSAGE(
      TRITONSERVER_LOG_INFO,
      (std::string("TRITONBACKEND_Initialize: ") + name).c_str());

  // Check the backend API version that Triton supports vs. what this
  // backend was compiled against.
  uint32_t api_version_major, api_version_minor;
  RETURN_IF_ERROR(
      TRITONBACKEND_ApiVersion(&api_version_major, &api_version_minor));

  LOG_MESSAGE(
      TRITONSERVER_LOG_INFO,
      (std::string("Triton TRITONBACKEND API version: ") +
       std::to_string(api_version_major) + "." +
       std::to_string(api_version_minor))
          .c_str());
  LOG_MESSAGE(
      TRITONSERVER_LOG_INFO,
      (std::string("'") + name + "' TRITONBACKEND API version: " +
       std::to_string(TRITONBACKEND_API_VERSION_MAJOR) + "." +
       std::to_string(TRITONBACKEND_API_VERSION_MINOR))
          .c_str());

  if ((api_version_major != TRITONBACKEND_API_VERSION_MAJOR) ||
      (api_version_minor < TRITONBACKEND_API_VERSION_MINOR)) {
    return TRITONSERVER_ErrorNew(
        TRITONSERVER_ERROR_UNSUPPORTED,
        (std::string("Triton TRITONBACKEND API version: ") +
         std::to_string(api_version_major) + "." +
         std::to_string(api_version_minor) + " does not support '" + name +
         "' TRITONBACKEND API version: " +
         std::to_string(TRITONBACKEND_API_VERSION_MAJOR) + "." +
         std::to_string(TRITONBACKEND_API_VERSION_MINOR))
            .c_str());
  }

  // The backend configuration may contain information needed by the
  // ort backend, such as command-line arguments.
  TRITONSERVER_Message* backend_config_message;
  RETURN_IF_ERROR(
      TRITONBACKEND_BackendConfig(backend, &backend_config_message));

  const char* buffer;
  size_t byte_size;
  RETURN_IF_ERROR(TRITONSERVER_MessageSerializeToJson(
      backend_config_message, &buffer, &byte_size));
  LOG_MESSAGE(
      TRITONSERVER_LOG_INFO,
      (std::string("backend configuration:\n") + buffer).c_str());

  triton::common::TritonJson::Value backend_config;
  TRITONSERVER_Error* err = nullptr;
  if (byte_size != 0) {
    err = backend_config.Parse(buffer, byte_size);
  }

  RETURN_IF_ERROR(err);

  // Onetime initialization for the onnxruntime loader.
  RETURN_IF_ERROR(OnnxLoader::Init(backend_config));

  std::unique_ptr<BackendConfiguration> lconfig(new BackendConfiguration());
  triton::common::TritonJson::Value cmdline;
  if (backend_config.Find("cmdline", &cmdline)) {
    triton::common::TritonJson::Value value;
    std::string value_str;
    if (cmdline.Find("default-max-batch-size", &value)) {
      RETURN_IF_ERROR(value.AsString(&value_str));
      int lvalue;
      RETURN_IF_ERROR(ParseIntValue(value_str, &lvalue));
      lconfig->default_max_batch_size_ = lvalue;
    }
  }
  // Check if device memory tracker is explicitly enabled
  if (DeviceMemoryTracker::EnableFromBackendConfig(backend_config)) {
    lconfig->enable_memory_tracker_ = DeviceMemoryTracker::Init();
  }
  RETURN_IF_ERROR(TRITONBACKEND_BackendSetState(
      backend, reinterpret_cast<void*>(lconfig.get())));

  lconfig.release();
  return nullptr;  // success
}

TRITONBACKEND_ISPEC TRITONSERVER_Error*
TRITONBACKEND_Finalize(TRITONBACKEND_Backend* backend)
{
  if (BackendConfiguration::RetrieveFrom(backend).enable_memory_tracker_) {
    DeviceMemoryTracker::Fini();
  }
  LOG_IF_ERROR(OnnxLoader::Stop(), "failed to stop OnnxLoader");
  void* state = nullptr;
  LOG_IF_ERROR(
      TRITONBACKEND_BackendState(backend, &state),
      "failed to get backend state");
  if (state != nullptr) {
    delete reinterpret_cast<BackendConfiguration*>(state);
  }
  return nullptr;  // success
}

TRITONBACKEND_ISPEC TRITONSERVER_Error*
TRITONBACKEND_ModelInitialize(TRITONBACKEND_Model* model)
{
  const char* cname;
  RETURN_IF_ERROR(TRITONBACKEND_ModelName(model, &cname));
  std::string name(cname);

  uint64_t version;
  RETURN_IF_ERROR(TRITONBACKEND_ModelVersion(model, &version));

  LOG_MESSAGE(
      TRITONSERVER_LOG_INFO,
      (std::string("TRITONBACKEND_ModelInitialize: ") + name + " (version " +
       std::to_string(version) + ")")
          .c_str());


  // Utilizing DeviceMemoryTracker behavior that function calls with
  // 'nullptr' for usage will be no-ops.
  std::unique_ptr<DeviceMemoryTracker::MemoryUsage> lusage;
  if (BackendConfiguration::RetrieveFrom(model).enable_memory_tracker_) {
    lusage.reset(new DeviceMemoryTracker::MemoryUsage());
    DeviceMemoryTracker::TrackThreadMemoryUsage(lusage.get());
  }


  // Create a ModelState object and associate it with the
  // TRITONBACKEND_Model.
  ModelState* model_state;
  RETURN_IF_ERROR(ModelState::Create(model, &model_state));
  RETURN_IF_ERROR(
      TRITONBACKEND_ModelSetState(model, reinterpret_cast<void*>(model_state)));

  if (lusage) {
    DeviceMemoryTracker::UntrackThreadMemoryUsage(lusage.get());
    TRITONSERVER_BufferAttributes** ba_array;
    uint32_t ba_len = 0;
    RETURN_IF_ERROR(lusage->SerializeToBufferAttributes(&ba_array, &ba_len));
    RETURN_IF_ERROR(
        TRITONBACKEND_ModelReportMemoryUsage(model, ba_array, ba_len));
  }
  return nullptr;  // success
}

TRITONBACKEND_ISPEC TRITONSERVER_Error*
TRITONBACKEND_ModelFinalize(TRITONBACKEND_Model* model)
{
  void* vstate;
  RETURN_IF_ERROR(TRITONBACKEND_ModelState(model, &vstate));
  ModelState* model_state = reinterpret_cast<ModelState*>(vstate);

  LOG_MESSAGE(
      TRITONSERVER_LOG_INFO, "TRITONBACKEND_ModelFinalize: delete model state");

  delete model_state;

  return nullptr;  // success
}

TRITONBACKEND_ISPEC TRITONSERVER_Error*
TRITONBACKEND_ModelInstanceInitialize(TRITONBACKEND_ModelInstance* instance)
{
  // NOTE: If the corresponding TRITONBACKEND_BackendAttribute is enabled by the
  // backend for parallel model instance loading, the
  // TRITONBACKEND_ModelInstanceInitialize may be called concurrently.
  // Therefore, this function should be thread-safe.
  const char* cname;
  RETURN_IF_ERROR(TRITONBACKEND_ModelInstanceName(instance, &cname));
  std::string name(cname);

  int32_t device_id;
  RETURN_IF_ERROR(TRITONBACKEND_ModelInstanceDeviceId(instance, &device_id));
  TRITONSERVER_InstanceGroupKind kind;
  RETURN_IF_ERROR(TRITONBACKEND_ModelInstanceKind(instance, &kind));

  LOG_MESSAGE(
      TRITONSERVER_LOG_INFO,
      (std::string("TRITONBACKEND_ModelInstanceInitialize: ") + name + " (" +
       TRITONSERVER_InstanceGroupKindString(kind) + " device " +
       std::to_string(device_id) + ")")
          .c_str());

  // Get the model state associated with this instance's model.
  TRITONBACKEND_Model* model;
  RETURN_IF_ERROR(TRITONBACKEND_ModelInstanceModel(instance, &model));

  void* vmodelstate;
  RETURN_IF_ERROR(TRITONBACKEND_ModelState(model, &vmodelstate));
  ModelState* model_state = reinterpret_cast<ModelState*>(vmodelstate);

  // Utilizing DeviceMemoryTracker behavior that function calls with
  // 'nullptr' for usage will be no-ops.
  std::unique_ptr<DeviceMemoryTracker::MemoryUsage> lusage;
  if (BackendConfiguration::RetrieveFrom(instance).enable_memory_tracker_) {
    lusage.reset(new DeviceMemoryTracker::MemoryUsage());
    DeviceMemoryTracker::TrackThreadMemoryUsage(lusage.get());
  }


  // Create a ModelInstanceState object and associate it with the
  // TRITONBACKEND_ModelInstance.
  ModelInstanceState* instance_state;
  RETURN_IF_ERROR(
      ModelInstanceState::Create(model_state, instance, &instance_state));
  RETURN_IF_ERROR(TRITONBACKEND_ModelInstanceSetState(
      instance, reinterpret_cast<void*>(instance_state)));

  if (lusage) {
    DeviceMemoryTracker::UntrackThreadMemoryUsage(lusage.get());
    TRITONSERVER_BufferAttributes** ba_array;
    uint32_t ba_len = 0;
    RETURN_IF_ERROR(lusage->SerializeToBufferAttributes(&ba_array, &ba_len));
    RETURN_IF_ERROR(TRITONBACKEND_ModelInstanceReportMemoryUsage(
        instance, ba_array, ba_len));
  }

  return nullptr;  // success
}

TRITONBACKEND_ISPEC TRITONSERVER_Error*
TRITONBACKEND_ModelInstanceFinalize(TRITONBACKEND_ModelInstance* instance)
{
  void* vstate;
  RETURN_IF_ERROR(TRITONBACKEND_ModelInstanceState(instance, &vstate));
  ModelInstanceState* instance_state =
      reinterpret_cast<ModelInstanceState*>(vstate);

  LOG_MESSAGE(
      TRITONSERVER_LOG_INFO,
      "TRITONBACKEND_ModelInstanceFinalize: delete instance state");

  delete instance_state;

  return nullptr;  // success
}

TRITONBACKEND_ISPEC TRITONSERVER_Error*
TRITONBACKEND_ModelInstanceExecute(
    TRITONBACKEND_ModelInstance* instance, TRITONBACKEND_Request** requests,
    const uint32_t request_count)
{
  // Triton will not call this function simultaneously for the same
  // 'instance'. But since this backend could be used by multiple
  // instances from multiple models the implementation needs to handle
  // multiple calls to this function at the same time (with different
  // 'instance' objects). Suggested practice for this is to use only
  // function-local and model-instance-specific state (obtained from
  // 'instance'), which is what we do here.
  ModelInstanceState* instance_state;
  RETURN_IF_ERROR(TRITONBACKEND_ModelInstanceState(
      instance, reinterpret_cast<void**>(&instance_state)));
  ModelState* model_state = instance_state->StateForModel();

  // This backend specifies BLOCKING execution policy. That means that
  // we should not return from this function until execution is
  // complete. Triton will automatically release 'instance' on return
  // from this function so that it is again available to be used for
  // another call to TRITONBACKEND_ModelInstanceExecute.

  LOG_MESSAGE(
      TRITONSERVER_LOG_VERBOSE,
      (std::string("model ") + model_state->Name() + ", instance " +
       instance_state->Name() + ", executing " + std::to_string(request_count) +
       " requests")
          .c_str());

  // At this point we accept ownership of 'requests', which means that
  // even if something goes wrong we must still return success from
  // this function. If something does go wrong in processing a
  // particular request then we send an error response just for the
  // specific request.
  instance_state->ProcessRequests(requests, request_count);

  return nullptr;  // success
}

TRITONSERVER_Error*
TRITONBACKEND_GetBackendAttribute(
    TRITONBACKEND_Backend* backend,
    TRITONBACKEND_BackendAttribute* backend_attributes)
{
  LOG_MESSAGE(
      TRITONSERVER_LOG_VERBOSE,
      "TRITONBACKEND_GetBackendAttribute: setting attributes");
  // This backend can safely handle parallel calls to
  // TRITONBACKEND_ModelInstanceInitialize (thread-safe).
  RETURN_IF_ERROR(TRITONBACKEND_BackendAttributeSetParallelModelInstanceLoading(
      backend_attributes, true));

  return nullptr;
}

}  // extern "C"
}}}  // namespace triton::backend::onnxruntime<|MERGE_RESOLUTION|>--- conflicted
+++ resolved
@@ -221,11 +221,7 @@
 }
 
 ModelState::ModelState(TRITONBACKEND_Model* triton_model)
-<<<<<<< HEAD
-    : BackendModel(triton_model, true /* allow_optional */)
-=======
-    : BackendModel(triton_model), share_session_between_instances_(false)
->>>>>>> a7f3b0ef
+    : BackendModel(triton_model, true /* allow_optional */), share_session_between_instances_(false)
 {
   // Create session options that will be cloned and used for each
   // instance when creating that instance's session.
@@ -1079,7 +1075,7 @@
 
   // Onnx Runtime variables that are used across runs on this
   // instance.
-  std::unique_ptr<OrtSession> session_;
+  std::shared_ptr<OrtSession> session_;
   OrtAllocator* default_allocator_;
   OrtMemoryInfo* cuda_allocator_info_;
   const OrtMemoryInfo* cpu_allocator_info_;
@@ -1408,25 +1404,17 @@
 ModelInstanceState::ValidateInputs(const size_t expected_input_cnt)
 {
   std::set<std::string> input_tensor_names;
-<<<<<<< HEAD
-  RETURN_IF_ERROR(InputNames(session_, input_tensor_names));
+  RETURN_IF_ERROR(InputNames(session_.get(), input_tensor_names));
   RETURN_IF_ERROR(
-      InputInfos(session_, default_allocator_, input_tensor_infos_));
+      InputInfos(session_.get(), default_allocator_, input_tensor_infos_));
 
   std::set<std::string> overridable_initializer_tensor_names;
   RETURN_IF_ERROR(OverridableInitializerNames(
-      session_, overridable_initializer_tensor_names));
+      session_.get(), overridable_initializer_tensor_names));
 
   OnnxTensorInfoMap overridable_initializer_tensor_infos;
   RETURN_IF_ERROR(OverridableInitializerInfos(
-      session_, default_allocator_, overridable_initializer_tensor_infos));
-=======
-  RETURN_IF_ERROR(InputNames(session_.get(), input_tensor_names));
-
-  OnnxTensorInfoMap input_tensor_infos;
-  RETURN_IF_ERROR(
-      InputInfos(session_.get(), default_allocator_, input_tensor_infos));
->>>>>>> a7f3b0ef
+      session_.get(), default_allocator_, overridable_initializer_tensor_infos));
 
   if (input_tensor_infos_.size() != expected_input_cnt) {
     return TRITONSERVER_ErrorNew(
