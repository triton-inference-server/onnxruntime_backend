--- conflicted
+++ resolved
@@ -497,7 +497,6 @@
                     RETURN_IF_ERROR(
                         params.MemberAsString(param_key.c_str(), &value));
                     key = "trt_engine_cache_path";
-<<<<<<< HEAD
                   } else if (param_key == "trt_timing_cache_enable") {
                     RETURN_IF_ERROR(params.MemberAsString(
                         param_key.c_str(), &value_string));
@@ -514,8 +513,9 @@
                         ParseBoolValue(value_string, &dump_subgraphs));
                     key = "trt_dump_subgraphs";
                     value = value_string;
-=======
->>>>>>> 18cdc4aa
+                    RETURN_IF_ERROR(
+                        params.MemberAsString(param_key.c_str(), &value));
+                    key = "trt_engine_cache_path";
                   } else {
                     return TRITONSERVER_ErrorNew(
                         TRITONSERVER_ERROR_INVALID_ARG,
@@ -531,10 +531,6 @@
                   }
                 }
                 std::vector<const char*> c_keys, c_values;
-<<<<<<< HEAD
-
-=======
->>>>>>> 18cdc4aa
                 if (!keys.empty() && !values.empty()) {
                   for (size_t i = 0; i < keys.size(); ++i) {
                     c_keys.push_back(keys[i].c_str());
