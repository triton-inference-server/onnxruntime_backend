#!/usr/bin/env python3
# Copyright 2020-2023, NVIDIA CORPORATION & AFFILIATES. All rights reserved.
#
# Redistribution and use in source and binary forms, with or without
# modification, are permitted provided that the following conditions
# are met:
#  * Redistributions of source code must retain the above copyright
#    notice, this list of conditions and the following disclaimer.
#  * Redistributions in binary form must reproduce the above copyright
#    notice, this list of conditions and the following disclaimer in the
#    documentation and/or other materials provided with the distribution.
#  * Neither the name of NVIDIA CORPORATION nor the names of its
#    contributors may be used to endorse or promote products derived
#    from this software without specific prior written permission.
#
# THIS SOFTWARE IS PROVIDED BY THE COPYRIGHT HOLDERS ``AS IS'' AND ANY
# EXPRESS OR IMPLIED WARRANTIES, INCLUDING, BUT NOT LIMITED TO, THE
# IMPLIED WARRANTIES OF MERCHANTABILITY AND FITNESS FOR A PARTICULAR
# PURPOSE ARE DISCLAIMED.  IN NO EVENT SHALL THE COPYRIGHT OWNER OR
# CONTRIBUTORS BE LIABLE FOR ANY DIRECT, INDIRECT, INCIDENTAL, SPECIAL,
# EXEMPLARY, OR CONSEQUENTIAL DAMAGES (INCLUDING, BUT NOT LIMITED TO,
# PROCUREMENT OF SUBSTITUTE GOODS OR SERVICES; LOSS OF USE, DATA, OR
# PROFITS; OR BUSINESS INTERRUPTION) HOWEVER CAUSED AND ON ANY THEORY
# OF LIABILITY, WHETHER IN CONTRACT, STRICT LIABILITY, OR TORT
# (INCLUDING NEGLIGENCE OR OTHERWISE) ARISING IN ANY WAY OUT OF THE USE
# OF THIS SOFTWARE, EVEN IF ADVISED OF THE POSSIBILITY OF SUCH DAMAGE.

import argparse
import os
import platform
import re

FLAGS = None

ORT_TO_TRTPARSER_VERSION_MAP = {
    '1.9.0': (
        '8.2',  # TensorRT version
        'release/8.2-GA'  # ONNX-Tensorrt parser version
    ),
    '1.10.0': (
        '8.2',  # TensorRT version
        'release/8.2-GA'  # ONNX-Tensorrt parser version
    )
}


def target_platform():
    if FLAGS.target_platform is not None:
        return FLAGS.target_platform
    return platform.system().lower()


def dockerfile_common():
    df = '''
ARG BASE_IMAGE={}
ARG ONNXRUNTIME_VERSION={}
ARG ONNXRUNTIME_REPO=https://github.com/microsoft/onnxruntime
ARG ONNXRUNTIME_BUILD_CONFIG={}
'''.format(FLAGS.triton_container, FLAGS.ort_version, FLAGS.ort_build_config)

    if FLAGS.ort_openvino is not None:
        df += '''
ARG ONNXRUNTIME_OPENVINO_VERSION={}
'''.format(FLAGS.ort_openvino)

    df += '''
FROM ${BASE_IMAGE}
WORKDIR /workspace
'''
    return df


def dockerfile_for_linux(output_file):
    df = dockerfile_common()
    df += '''
# Ensure apt-get won't prompt for selecting options
ENV DEBIAN_FRONTEND=noninteractive

# The Onnx Runtime dockerfile is the collection of steps in
# https://github.com/microsoft/onnxruntime/tree/master/dockerfiles

RUN apt-get update && apt-get install -y --no-install-recommends \
        software-properties-common \
        wget \
        zip \
        ca-certificates \
        build-essential \
        curl \
        libcurl4-openssl-dev \
        libssl-dev \
        patchelf \
        python3-dev \
        python3-pip \
        git \
        gnupg \ 
        gnupg1

# Install dependencies from
# onnxruntime/dockerfiles/scripts/install_common_deps.sh.
<<<<<<< HEAD
RUN apt update && apt install -y gpg wget && \
        wget -O - https://apt.kitware.com/keys/kitware-archive-latest.asc 2>/dev/null | \
            gpg --dearmor - |  \
            tee /usr/share/keyrings/kitware-archive-keyring.gpg >/dev/null && \
        . /etc/os-release && \
        echo "deb [signed-by=/usr/share/keyrings/kitware-archive-keyring.gpg] https://apt.kitware.com/ubuntu/ $UBUNTU_CODENAME main" | \
        tee /etc/apt/sources.list.d/kitware.list >/dev/null && \
        apt-get update && \
        apt-get install -y --no-install-recommends cmake cmake-data && \
        cmake --version
=======
RUN wget -O - https://apt.kitware.com/keys/kitware-archive-latest.asc 2>/dev/null | \
      gpg --dearmor - |  \
      tee /etc/apt/trusted.gpg.d/kitware.gpg >/dev/null && \
    apt-add-repository 'deb https://apt.kitware.com/ubuntu/ focal main' && \
    apt-get update && \
    apt-get install -y --no-install-recommends \
      cmake-data=3.25.2-0kitware1ubuntu20.04.1 cmake=3.25.2-0kitware1ubuntu20.04.1 && \
    cmake --version
>>>>>>> 55830db9

'''
    if FLAGS.enable_gpu:
        df += '''
# Allow configure to pick up cuDNN where it expects it.
# (Note: $CUDNN_VERSION is defined by base image)
RUN _CUDNN_VERSION=$(echo $CUDNN_VERSION | cut -d. -f1-2) && \
    mkdir -p /usr/local/cudnn-$_CUDNN_VERSION/cuda/include && \
    ln -s /usr/include/cudnn.h /usr/local/cudnn-$_CUDNN_VERSION/cuda/include/cudnn.h && \
    mkdir -p /usr/local/cudnn-$_CUDNN_VERSION/cuda/lib64 && \
    ln -s /etc/alternatives/libcudnn_so /usr/local/cudnn-$_CUDNN_VERSION/cuda/lib64/libcudnn.so
'''

    if FLAGS.ort_openvino is not None:
        df += '''
# Install OpenVINO
ARG ONNXRUNTIME_OPENVINO_VERSION
ENV INTEL_OPENVINO_DIR /opt/intel/openvino_${ONNXRUNTIME_OPENVINO_VERSION}
ENV LD_LIBRARY_PATH $INTEL_OPENVINO_DIR/tools/compile_tool:$INTEL_OPENVINO_DIR/runtime/3rdparty/tbb/lib:$INTEL_OPENVINO_DIR/runtime/3rdparty/hddl/lib:$INTEL_OPENVINO_DIR/runtime/lib/intel64:/usr/local/openblas/lib:$LD_LIBRARY_PATH
ENV PYTHONPATH $INTEL_OPENVINO_DIR/tools:$PYTHONPATH
ENV IE_PLUGINS_PATH $INTEL_OPENVINO_DIR/runtime/lib/intel64
ENV InferenceEngine_DIR=$INTEL_OPENVINO_DIR/runtime/cmake
ENV ngraph_DIR=$INTEL_OPENVINO_DIR/runtime/cmake

# From 2022.1 onwards, the apt key is changed to GPG-PUB-KEY-INTEL-SW-PRODUCTS.PUB.
# From 2021.3 onwards, install_openvino_dependencies defaults to enabling interactive mode.
# We use -y to force non-interactive mode.
RUN wget https://apt.repos.intel.com/intel-gpg-keys/GPG-PUB-KEY-INTEL-SW-PRODUCTS.PUB && \
    apt-key add GPG-PUB-KEY-INTEL-SW-PRODUCTS.PUB && rm GPG-PUB-KEY-INTEL-SW-PRODUCTS.PUB && \
    cd /etc/apt/sources.list.d && \
    echo "deb https://apt.repos.intel.com/openvino/2022 focal main">intel-openvino-2022.list && \
    apt update && \
    apt install -y openvino-${ONNXRUNTIME_OPENVINO_VERSION} && \
    mv /opt/intel/openvino_2022 ${INTEL_OPENVINO_DIR} && \
    cd ${INTEL_OPENVINO_DIR}/install_dependencies && os=ubuntu20.04 ./install_openvino_dependencies.sh -y

ARG INTEL_COMPUTE_RUNTIME_URL=https://github.com/intel/compute-runtime/releases/download/19.41.14441
RUN wget ${INTEL_COMPUTE_RUNTIME_URL}/intel-gmmlib_19.3.2_amd64.deb && \
    wget ${INTEL_COMPUTE_RUNTIME_URL}/intel-igc-core_1.0.2597_amd64.deb && \
    wget ${INTEL_COMPUTE_RUNTIME_URL}/intel-igc-opencl_1.0.2597_amd64.deb && \
    wget ${INTEL_COMPUTE_RUNTIME_URL}/intel-opencl_19.41.14441_amd64.deb && \
    wget ${INTEL_COMPUTE_RUNTIME_URL}/intel-ocloc_19.41.14441_amd64.deb && \
    dpkg -i *.deb && rm -rf *.deb
'''


## TEMPORARY: Using the tensorrt-8.0 branch until ORT 1.9 release to enable ORT backend with TRT 8.0 support.
# For ORT versions 1.8.0 and below the behavior will remain same. For ORT version 1.8.1 we will
# use tensorrt-8.0 branch instead of using rel-1.8.1
# From ORT 1.9 onwards we will switch back to using rel-* branches
    if FLAGS.ort_version == "1.8.1":
        df += '''
    #
    # ONNX Runtime build
    #
    ARG ONNXRUNTIME_VERSION
    ARG ONNXRUNTIME_REPO
    ARG ONNXRUNTIME_BUILD_CONFIG

    RUN git clone -b tensorrt-8.0 --recursive ${ONNXRUNTIME_REPO} onnxruntime && \
        (cd onnxruntime && git submodule update --init --recursive)

       '''
    # Use the tensorrt-8.5ea branch to use Tensor RT 8.5a to use the built-in tensorrt parser
    elif FLAGS.ort_version == "1.12.1":
        df += '''
    #
    # ONNX Runtime build
    #
    ARG ONNXRUNTIME_VERSION
    ARG ONNXRUNTIME_REPO
    ARG ONNXRUNTIME_BUILD_CONFIG

    RUN git clone -b tensorrt-8.5ea --recursive ${ONNXRUNTIME_REPO} onnxruntime && \
        (cd onnxruntime && git submodule update --init --recursive)

       '''
    else:
        df += '''
    #
    # ONNX Runtime build
    #
    ARG ONNXRUNTIME_VERSION
    ARG ONNXRUNTIME_REPO
    ARG ONNXRUNTIME_BUILD_CONFIG

    RUN git clone -b rel-${ONNXRUNTIME_VERSION} --recursive ${ONNXRUNTIME_REPO} onnxruntime && \
        (cd onnxruntime && git submodule update --init --recursive)

        '''

    if FLAGS.onnx_tensorrt_tag != "":
        df += '''
    RUN (cd /workspace/onnxruntime/cmake/external/onnx-tensorrt && git fetch origin {}:ortrefbranch && git checkout ortrefbranch)
    '''.format(FLAGS.onnx_tensorrt_tag)

    ep_flags = ''
    if FLAGS.enable_gpu:
        ep_flags = '--use_cuda'
        if FLAGS.cuda_version is not None:
            ep_flags += ' --cuda_version "{}"'.format(FLAGS.cuda_version)
        if FLAGS.cuda_home is not None:
            ep_flags += ' --cuda_home "{}"'.format(FLAGS.cuda_home)
        if FLAGS.cudnn_home is not None:
            ep_flags += ' --cudnn_home "{}"'.format(FLAGS.cudnn_home)
        if FLAGS.ort_tensorrt:
            ep_flags += ' --use_tensorrt'
<<<<<<< HEAD
            if FLAGS.ort_version >= "1.12.1":
=======
            if FLAGS.ort_version == "1.12.1" or FLAGS.ort_version == "1.13.0" or FLAGS.ort_version == "1.13.1" or  FLAGS.ort_version == "1.14.1" :
>>>>>>> 55830db9
                ep_flags += ' --use_tensorrt_builtin_parser'
            if FLAGS.tensorrt_home is not None:
                ep_flags += ' --tensorrt_home "{}"'.format(FLAGS.tensorrt_home)

    if os.name == 'posix':
        if os.getuid() == 0:
            ep_flags += ' --allow_running_as_root'

    if FLAGS.ort_openvino is not None:
        ep_flags += ' --use_openvino CPU_FP32'

    cuda_archs = "52;60;61;70;75;80;86;90"

    df += '''
WORKDIR /workspace/onnxruntime
ARG COMMON_BUILD_ARGS="--config ${{ONNXRUNTIME_BUILD_CONFIG}} --skip_submodule_sync --parallel --build_shared_lib \
    --build_dir /workspace/build --cmake_extra_defines CMAKE_CUDA_ARCHITECTURES='{}' "
'''.format(cuda_archs)

    # Remove version info from libonnxruntime.so
    # This makes it possible to replace ort binaries in released triton containers
    # for experimentation, without having to build triton-ort backend.
    df += '''
RUN sed -i 's/VERS_%s//' tools/ci_build/gen_def.py &&  (sed -i 's/% VERSION_STRING//' tools/ci_build/gen_def.py) 
RUN sed -i 's/set_target_properties(onnxruntime PROPERTIES VERSION ${ORT_VERSION})//' cmake/onnxruntime.cmake
'''

    df += '''
RUN ./build.sh ${{COMMON_BUILD_ARGS}} --update --build {}
'''.format(ep_flags)

    df += '''
#
# Copy all artifacts needed by the backend to /opt/onnxruntime
#
WORKDIR /opt/onnxruntime

RUN mkdir -p /opt/onnxruntime && \
    cp /workspace/onnxruntime/LICENSE /opt/onnxruntime && \
    cat /workspace/onnxruntime/cmake/external/onnx/VERSION_NUMBER > /opt/onnxruntime/ort_onnx_version.txt

# ONNX Runtime headers, libraries and binaries
RUN mkdir -p /opt/onnxruntime/include && \
    cp /workspace/onnxruntime/include/onnxruntime/core/session/onnxruntime_c_api.h \
       /opt/onnxruntime/include && \
    cp /workspace/onnxruntime/include/onnxruntime/core/session/onnxruntime_session_options_config_keys.h \
       /opt/onnxruntime/include && \
    cp /workspace/onnxruntime/include/onnxruntime/core/providers/cpu/cpu_provider_factory.h \
       /opt/onnxruntime/include

RUN mkdir -p /opt/onnxruntime/lib && \
    cp /workspace/build/${ONNXRUNTIME_BUILD_CONFIG}/libonnxruntime_providers_shared.so \
       /opt/onnxruntime/lib && \
    cp /workspace/build/${ONNXRUNTIME_BUILD_CONFIG}/libonnxruntime.so \
       /opt/onnxruntime/lib

RUN mkdir -p /opt/onnxruntime/bin && \
    cp /workspace/build/${ONNXRUNTIME_BUILD_CONFIG}/onnxruntime_perf_test \
       /opt/onnxruntime/bin && \
    cp /workspace/build/${ONNXRUNTIME_BUILD_CONFIG}/onnx_test_runner \
       /opt/onnxruntime/bin && \
    (cd /opt/onnxruntime/bin && chmod a+x *)
'''
    if FLAGS.enable_gpu:
        df += '''
RUN cp /workspace/build/${ONNXRUNTIME_BUILD_CONFIG}/libonnxruntime_providers_cuda.so \
       /opt/onnxruntime/lib    
'''

    if FLAGS.ort_tensorrt:
        df += '''
# TensorRT specific headers and libraries
RUN cp /workspace/onnxruntime/include/onnxruntime/core/providers/tensorrt/tensorrt_provider_factory.h \
       /opt/onnxruntime/include && \
    cp /workspace/build/${ONNXRUNTIME_BUILD_CONFIG}/libonnxruntime_providers_tensorrt.so \
       /opt/onnxruntime/lib
'''

    if FLAGS.ort_openvino is not None:
        df += '''
# OpenVino specific headers and libraries
RUN cp -r ${INTEL_OPENVINO_DIR}/docs/licensing /opt/onnxruntime/LICENSE.openvino

RUN cp /workspace/onnxruntime/include/onnxruntime/core/providers/openvino/openvino_provider_factory.h \
       /opt/onnxruntime/include

RUN cp /workspace/build/${ONNXRUNTIME_BUILD_CONFIG}/libonnxruntime_providers_openvino.so \
       /opt/onnxruntime/lib && \
    cp ${INTEL_OPENVINO_DIR}/runtime/lib/intel64/libopenvino.so \
       /opt/onnxruntime/lib && \
    cp ${INTEL_OPENVINO_DIR}/runtime/lib/intel64/libopenvino_c.so \
       /opt/onnxruntime/lib && \
    cp ${INTEL_OPENVINO_DIR}/runtime/lib/intel64/libopenvino_intel_cpu_plugin.so \
       /opt/onnxruntime/lib && \
    cp ${INTEL_OPENVINO_DIR}/runtime/lib/intel64/libopenvino_ir_frontend.so \
       /opt/onnxruntime/lib && \
    cp ${INTEL_OPENVINO_DIR}/runtime/lib/intel64/libopenvino_onnx_frontend.so \
       /opt/onnxruntime/lib && \
    cp ${INTEL_OPENVINO_DIR}/runtime/lib/intel64/plugins.xml \
       /opt/onnxruntime/lib && \
    cp ${INTEL_OPENVINO_DIR}/runtime/3rdparty/tbb/lib/libtbb.so.2 \
       /opt/onnxruntime/lib && \
    (cd /opt/onnxruntime/lib && \
     chmod a-x * && \
     ln -sf libtbb.so.2 libtbb.so)
'''

    df += '''
RUN cd /opt/onnxruntime/lib && \
    for i in `find . -mindepth 1 -maxdepth 1 -type f -name '*\.so*'`; do \
        patchelf --set-rpath '$ORIGIN' $i; \
    done

# For testing copy ONNX custom op library and model
RUN mkdir -p /opt/onnxruntime/test && \
    cp /workspace/build/${ONNXRUNTIME_BUILD_CONFIG}/libcustom_op_library.so \
       /opt/onnxruntime/test && \
    cp /workspace/build/${ONNXRUNTIME_BUILD_CONFIG}/testdata/custom_op_library/custom_op_test.onnx \
       /opt/onnxruntime/test
'''

    with open(output_file, "w") as dfile:
        dfile.write(df)


def dockerfile_for_windows(output_file):
    df = dockerfile_common()

    ## TEMPORARY: Using the tensorrt-8.0 branch until ORT 1.9 release to enable ORT backend with TRT 8.0 support.
    # For ORT versions 1.8.0 and below the behavior will remain same. For ORT version 1.8.1 we will
    # use tensorrt-8.0 branch instead of using rel-1.8.1
    # From ORT 1.9 onwards we will switch back to using rel-* branches
    if FLAGS.ort_version == "1.8.1":
        df += '''
SHELL ["cmd", "/S", "/C"]

#
# ONNX Runtime build
#
ARG ONNXRUNTIME_VERSION
ARG ONNXRUNTIME_REPO

RUN git clone -b tensorrt-8.0 --recursive %ONNXRUNTIME_REPO% onnxruntime && \
    (cd onnxruntime && git submodule update --init --recursive)
'''
    else:
        df += '''
SHELL ["cmd", "/S", "/C"]

#
# ONNX Runtime build
#
ARG ONNXRUNTIME_VERSION
ARG ONNXRUNTIME_REPO
RUN git clone -b rel-%ONNXRUNTIME_VERSION% --recursive %ONNXRUNTIME_REPO% onnxruntime && \
    (cd onnxruntime && git submodule update --init --recursive)
'''

    if FLAGS.onnx_tensorrt_tag != "":
        df += '''
    RUN (cd \\workspace\\onnxruntime\\cmake\\external\\onnx-tensorrt && git fetch origin {}:ortrefbranch && git checkout ortrefbranch)
    '''.format(FLAGS.onnx_tensorrt_tag)

    ep_flags = ''
    if FLAGS.enable_gpu:
        ep_flags = '--use_cuda'
        if FLAGS.cuda_version is not None:
            ep_flags += ' --cuda_version "{}"'.format(FLAGS.cuda_version)
        if FLAGS.cuda_home is not None:
            ep_flags += ' --cuda_home "{}"'.format(FLAGS.cuda_home)
        if FLAGS.cudnn_home is not None:
            ep_flags += ' --cudnn_home "{}"'.format(FLAGS.cudnn_home)
        if FLAGS.ort_tensorrt:
            ep_flags += ' --use_tensorrt'
            if FLAGS.tensorrt_home is not None:
                ep_flags += ' --tensorrt_home "{}"'.format(FLAGS.tensorrt_home)
    if FLAGS.ort_openvino is not None:
        ep_flags += ' --use_openvino CPU_FP32'

    df += '''
WORKDIR /workspace/onnxruntime
ARG VS_DEVCMD_BAT="\BuildTools\VC\Auxiliary\Build\vcvars64.bat"
RUN powershell Set-Content 'build.bat' -value 'call %VS_DEVCMD_BAT%',(Get-Content 'build.bat')
RUN build.bat --cmake_generator "Visual Studio 16 2019" --config Release --cmake_extra_defines "CMAKE_CUDA_ARCHITECTURES=52;60;61;70;75;80;86;90" --skip_submodule_sync --parallel --build_shared_lib --update --build --build_dir /workspace/build {}
'''.format(ep_flags)

    df += '''
#
# Copy all artifacts needed by the backend to /opt/onnxruntime
#
WORKDIR /opt/onnxruntime
RUN copy \\workspace\\onnxruntime\\LICENSE \\opt\\onnxruntime
RUN copy \\workspace\\onnxruntime\\cmake\\external\\onnx\\VERSION_NUMBER \\opt\\onnxruntime\\ort_onnx_version.txt

# ONNX Runtime headers, libraries and binaries
WORKDIR /opt/onnxruntime/include
RUN copy \\workspace\\onnxruntime\\include\\onnxruntime\\core\\session\\onnxruntime_c_api.h \\opt\\onnxruntime\\include
RUN copy \\workspace\\onnxruntime\\include\\onnxruntime\\core\\session\\onnxruntime_session_options_config_keys.h \\opt\\onnxruntime\\include
RUN copy \\workspace\\onnxruntime\\include\\onnxruntime\\core\\providers\\cpu\\cpu_provider_factory.h \\opt\\onnxruntime\\include

WORKDIR /opt/onnxruntime/bin
RUN copy \\workspace\\build\\Release\\Release\\onnxruntime.dll \\opt\\onnxruntime\\bin
RUN copy \\workspace\\build\\Release\\Release\\onnxruntime_providers_shared.dll \\opt\\onnxruntime\\bin
RUN copy \\workspace\\build\\Release\\Release\\onnxruntime_perf_test.exe \\opt\\onnxruntime\\bin
RUN copy \\workspace\\build\\Release\\Release\\onnx_test_runner.exe \\opt\\onnxruntime\\bin

WORKDIR /opt/onnxruntime/lib
RUN copy \\workspace\\build\\Release\\Release\\onnxruntime.lib \\opt\\onnxruntime\\lib
RUN copy \\workspace\\build\\Release\\Release\\onnxruntime_providers_shared.lib \\opt\\onnxruntime\\lib
'''

    if FLAGS.enable_gpu:
        df += '''
WORKDIR /opt/onnxruntime/lib
RUN copy \\workspace\\build\\Release\\Release\\onnxruntime_providers_cuda.lib \\opt\\onnxruntime\\lib
WORKDIR /opt/onnxruntime/bin
RUN copy \\workspace\\build\\Release\\Release\\onnxruntime_providers_cuda.dll \\opt\\onnxruntime\\bin
'''

    if FLAGS.ort_tensorrt:
        df += '''
# TensorRT specific headers and libraries
WORKDIR /opt/onnxruntime/include
RUN copy \\workspace\\onnxruntime\\include\\onnxruntime\\core\\providers\\tensorrt\\tensorrt_provider_factory.h \\opt\\onnxruntime\\include

WORKDIR /opt/onnxruntime/lib
RUN copy \\workspace\\build\\Release\\Release\\onnxruntime_providers_tensorrt.dll \\opt\\onnxruntime\\bin

WORKDIR /opt/onnxruntime/lib
RUN copy \\workspace\\build\\Release\\Release\\onnxruntime_providers_tensorrt.lib \\opt\\onnxruntime\\lib
'''
    with open(output_file, "w") as dfile:
        dfile.write(df)


def preprocess_gpu_flags():
    if target_platform() == 'windows':
        # Default to CUDA based on CUDA_PATH envvar and TensorRT in
        # C:/tensorrt
        if 'CUDA_PATH' in os.environ:
            if FLAGS.cuda_home is None:
                FLAGS.cuda_home = os.environ['CUDA_PATH']
            elif FLAGS.cuda_home != os.environ['CUDA_PATH']:
                print("warning: --cuda-home does not match CUDA_PATH envvar")

        if FLAGS.cudnn_home is None:
            FLAGS.cudnn_home = FLAGS.cuda_home

        version = None
        m = re.match(r'.*v([1-9]?[0-9]+\.[0-9]+)$', FLAGS.cuda_home)
        if m:
            version = m.group(1)

        if FLAGS.cuda_version is None:
            FLAGS.cuda_version = version
        elif FLAGS.cuda_version != version:
            print("warning: --cuda-version does not match CUDA_PATH envvar")

        if (FLAGS.cuda_home is None) or (FLAGS.cuda_version is None):
            print(
                "error: windows build requires --cuda-version and --cuda-home")

        if FLAGS.tensorrt_home is None:
            FLAGS.tensorrt_home = '/tensorrt'
    else:
        if 'CUDNN_VERSION' in os.environ:
            version = None
            m = re.match(r'([0-9]\.[0-9])\.[0-9]\.[0-9]',
                         os.environ['CUDNN_VERSION'])
            if m:
                version = m.group(1)
            if FLAGS.cudnn_home is None:
                FLAGS.cudnn_home = '/usr/local/cudnn-{}/cuda'.format(version)

        if FLAGS.cuda_home is None:
            FLAGS.cuda_home = '/usr/local/cuda'

        if (FLAGS.cuda_home is None) or (FLAGS.cudnn_home is None):
            print("error: linux build requires --cudnn-home and --cuda-home")

        if FLAGS.tensorrt_home is None:
            FLAGS.tensorrt_home = '/usr/src/tensorrt'


if __name__ == '__main__':
    parser = argparse.ArgumentParser()

    parser.add_argument('--triton-container',
                        type=str,
                        required=True,
                        help='Triton base container to use for ORT build.')
    parser.add_argument('--ort-version',
                        type=str,
                        required=True,
                        help='ORT version.')
    parser.add_argument('--output',
                        type=str,
                        required=True,
                        help='File to write Dockerfile to.')
    parser.add_argument('--enable-gpu',
                        action="store_true",
                        required=False,
                        help='Enable GPU support')
    parser.add_argument('--ort-build-config',
                        type=str,
                        default="Release",
                        choices=["Debug", "Release", "RelWithDebInfo"],
                        help='ORT build configuration.')
    parser.add_argument(
        '--target-platform',
        required=False,
        default=None,
        help=
        'Target for build, can be "ubuntu", "windows" or "jetpack". If not specified, build targets the current platform.'
    )

    parser.add_argument('--cuda-version',
                        type=str,
                        required=False,
                        help='Version for CUDA.')
    parser.add_argument('--cuda-home',
                        type=str,
                        required=False,
                        help='Home directory for CUDA.')
    parser.add_argument('--cudnn-home',
                        type=str,
                        required=False,
                        help='Home directory for CUDNN.')
    parser.add_argument(
        '--ort-openvino',
        type=str,
        required=False,
        help=
        'Enable OpenVino execution provider using specified OpenVINO version.')
    parser.add_argument('--ort-tensorrt',
                        action="store_true",
                        required=False,
                        help='Enable TensorRT execution provider.')
    parser.add_argument('--tensorrt-home',
                        type=str,
                        required=False,
                        help='Home directory for TensorRT.')
    parser.add_argument('--onnx-tensorrt-tag',
                        type=str,
                        default="",
                        help='onnx-tensorrt repo tag.')
    parser.add_argument('--trt-version',
                        type=str,
                        default="",
                        help='TRT version.')

    FLAGS = parser.parse_args()
    if FLAGS.enable_gpu:
        preprocess_gpu_flags()

    # if a tag is provided by the user, then simply use it
    # if the tag is empty - check whether there is an entry in the ORT_TO_TRTPARSER_VERSION_MAP
    # map corresponding to ort version + trt version combo. If yes then use it
    # otherwise we leave it empty and use the defaults from ort
    if FLAGS.onnx_tensorrt_tag == "" and FLAGS.ort_version in ORT_TO_TRTPARSER_VERSION_MAP.keys(
    ):
        trt_version = re.match(r'^[0-9]+\.[0-9]+', FLAGS.trt_version)
        if trt_version and trt_version.group(0) == ORT_TO_TRTPARSER_VERSION_MAP[
                FLAGS.ort_version][0]:
            FLAGS.onnx_tensorrt_tag = ORT_TO_TRTPARSER_VERSION_MAP[
                FLAGS.ort_version][1]

    if target_platform() == 'windows':
        # OpenVINO EP not yet supported for windows build
        if FLAGS.ort_openvino is not None:
            print("warning: OpenVINO not supported for windows, ignoring")
            FLAGS.ort_openvino = None
        dockerfile_for_windows(FLAGS.output)
    else:
        dockerfile_for_linux(FLAGS.output)<|MERGE_RESOLUTION|>--- conflicted
+++ resolved
@@ -97,7 +97,6 @@
 
 # Install dependencies from
 # onnxruntime/dockerfiles/scripts/install_common_deps.sh.
-<<<<<<< HEAD
 RUN apt update && apt install -y gpg wget && \
         wget -O - https://apt.kitware.com/keys/kitware-archive-latest.asc 2>/dev/null | \
             gpg --dearmor - |  \
@@ -108,16 +107,7 @@
         apt-get update && \
         apt-get install -y --no-install-recommends cmake cmake-data && \
         cmake --version
-=======
-RUN wget -O - https://apt.kitware.com/keys/kitware-archive-latest.asc 2>/dev/null | \
-      gpg --dearmor - |  \
-      tee /etc/apt/trusted.gpg.d/kitware.gpg >/dev/null && \
-    apt-add-repository 'deb https://apt.kitware.com/ubuntu/ focal main' && \
-    apt-get update && \
-    apt-get install -y --no-install-recommends \
-      cmake-data=3.25.2-0kitware1ubuntu20.04.1 cmake=3.25.2-0kitware1ubuntu20.04.1 && \
-    cmake --version
->>>>>>> 55830db9
+
 
 '''
     if FLAGS.enable_gpu:
@@ -225,11 +215,7 @@
             ep_flags += ' --cudnn_home "{}"'.format(FLAGS.cudnn_home)
         if FLAGS.ort_tensorrt:
             ep_flags += ' --use_tensorrt'
-<<<<<<< HEAD
             if FLAGS.ort_version >= "1.12.1":
-=======
-            if FLAGS.ort_version == "1.12.1" or FLAGS.ort_version == "1.13.0" or FLAGS.ort_version == "1.13.1" or  FLAGS.ort_version == "1.14.1" :
->>>>>>> 55830db9
                 ep_flags += ' --use_tensorrt_builtin_parser'
             if FLAGS.tensorrt_home is not None:
                 ep_flags += ' --tensorrt_home "{}"'.format(FLAGS.tensorrt_home)
