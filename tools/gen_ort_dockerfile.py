#!/usr/bin/env python3
# Copyright 2020-2023, NVIDIA CORPORATION & AFFILIATES. All rights reserved.
#
# Redistribution and use in source and binary forms, with or without
# modification, are permitted provided that the following conditions
# are met:
#  * Redistributions of source code must retain the above copyright
#    notice, this list of conditions and the following disclaimer.
#  * Redistributions in binary form must reproduce the above copyright
#    notice, this list of conditions and the following disclaimer in the
#    documentation and/or other materials provided with the distribution.
#  * Neither the name of NVIDIA CORPORATION nor the names of its
#    contributors may be used to endorse or promote products derived
#    from this software without specific prior written permission.
#
# THIS SOFTWARE IS PROVIDED BY THE COPYRIGHT HOLDERS ``AS IS'' AND ANY
# EXPRESS OR IMPLIED WARRANTIES, INCLUDING, BUT NOT LIMITED TO, THE
# IMPLIED WARRANTIES OF MERCHANTABILITY AND FITNESS FOR A PARTICULAR
# PURPOSE ARE DISCLAIMED.  IN NO EVENT SHALL THE COPYRIGHT OWNER OR
# CONTRIBUTORS BE LIABLE FOR ANY DIRECT, INDIRECT, INCIDENTAL, SPECIAL,
# EXEMPLARY, OR CONSEQUENTIAL DAMAGES (INCLUDING, BUT NOT LIMITED TO,
# PROCUREMENT OF SUBSTITUTE GOODS OR SERVICES; LOSS OF USE, DATA, OR
# PROFITS; OR BUSINESS INTERRUPTION) HOWEVER CAUSED AND ON ANY THEORY
# OF LIABILITY, WHETHER IN CONTRACT, STRICT LIABILITY, OR TORT
# (INCLUDING NEGLIGENCE OR OTHERWISE) ARISING IN ANY WAY OUT OF THE USE
# OF THIS SOFTWARE, EVEN IF ADVISED OF THE POSSIBILITY OF SUCH DAMAGE.

import argparse
import os
import platform
import re

FLAGS = None

ORT_TO_TRTPARSER_VERSION_MAP = {
    "1.9.0": (
        "8.2",  # TensorRT version
        "release/8.2-GA",  # ONNX-Tensorrt parser version
    ),
    "1.10.0": (
        "8.2",  # TensorRT version
        "release/8.2-GA",  # ONNX-Tensorrt parser version
    ),
}


def target_platform():
    if FLAGS.target_platform is not None:
        return FLAGS.target_platform
    return platform.system().lower()


def dockerfile_common():
    df = """
ARG BASE_IMAGE={}
ARG ONNXRUNTIME_VERSION={}
ARG ONNXRUNTIME_REPO=https://github.com/microsoft/onnxruntime
ARG ONNXRUNTIME_BUILD_CONFIG={}
""".format(
        FLAGS.triton_container, FLAGS.ort_version, FLAGS.ort_build_config
    )

    if FLAGS.ort_openvino is not None:
        df += """
ARG ONNXRUNTIME_OPENVINO_VERSION={}
""".format(
            FLAGS.ort_openvino
        )

    df += """
FROM ${BASE_IMAGE}
WORKDIR /workspace
"""
    return df


def dockerfile_for_linux(output_file):
    df = dockerfile_common()
    df += """
# Ensure apt-get won't prompt for selecting options
ENV DEBIAN_FRONTEND=noninteractive

# The Onnx Runtime dockerfile is the collection of steps in
# https://github.com/microsoft/onnxruntime/tree/master/dockerfiles

RUN apt-get update && apt-get install -y --no-install-recommends \
        software-properties-common \
        wget \
        zip \
        ca-certificates \
        build-essential \
        curl \
        libcurl4-openssl-dev \
        libssl-dev \
        patchelf \
        python3-dev \
        python3-pip \
        git \
        gnupg \
        gnupg1

# Install dependencies from
# onnxruntime/dockerfiles/scripts/install_common_deps.sh.
RUN apt update -q=2 \\
    && apt install -y gpg wget \\
    && wget -O - https://apt.kitware.com/keys/kitware-archive-latest.asc 2>/dev/null | gpg --dearmor - |  tee /usr/share/keyrings/kitware-archive-keyring.gpg >/dev/null \\
    && . /etc/os-release \\
    && echo "deb [signed-by=/usr/share/keyrings/kitware-archive-keyring.gpg] https://apt.kitware.com/ubuntu/ $UBUNTU_CODENAME main" | tee /etc/apt/sources.list.d/kitware.list >/dev/null \\
    && apt-get update -q=2 \\
    && apt-get install -y --no-install-recommends cmake=3.27.7* cmake-data=3.27.7* \\
    && cmake --version

"""
    if FLAGS.enable_gpu:
        df += """
# Allow configure to pick up cuDNN where it expects it.
# (Note: $CUDNN_VERSION is defined by base image)
RUN _CUDNN_VERSION=$(echo $CUDNN_VERSION | cut -d. -f1-2) && \
    mkdir -p /usr/local/cudnn-$_CUDNN_VERSION/cuda/include && \
    ln -s /usr/include/cudnn.h /usr/local/cudnn-$_CUDNN_VERSION/cuda/include/cudnn.h && \
    mkdir -p /usr/local/cudnn-$_CUDNN_VERSION/cuda/lib64 && \
    ln -s /etc/alternatives/libcudnn_so /usr/local/cudnn-$_CUDNN_VERSION/cuda/lib64/libcudnn.so
"""

    if FLAGS.enable_rocm:
        if FLAGS.rocm_version is not None:
            df += """ARG ROCM_VERSION={}""".format(FLAGS.rocm_version)
        else:
            df += """ARG ROCM_VERSION=5.7"""

        df += """
RUN apt-get clean && apt-get update && apt-get install -y locales
RUN locale-gen en_US.UTF-8
RUN update-locale LANG=en_US.UTF-8
ENV LC_ALL C.UTF-8
ENV LANG C.UTF-8

# Support multiarch
RUN dpkg --add-architecture i386

# Install rocm
RUN apt-get update && apt-get install -y gnupg2 --no-install-recommends curl && \
curl -sL http://repo.radeon.com/rocm/rocm.gpg.key | apt-key add - && \
sh -c 'echo deb [arch=amd64] http://repo.radeon.com/rocm/apt/${ROCM_VERSION}/ ubuntu main > /etc/apt/sources.list.d/rocm.list'

# From docs.amd.com for installing rocm. Needed to install properly
RUN sh -c \"echo 'Package: *\\nPin: release o=repo.radeon.com\\nPin-priority: 600' > /etc/apt/preferences.d/rocm-pin-600\"

RUN apt-get update &&\
    apt-get install -y sudo git bash build-essential rocm-dev python3-dev python3-pip miopen-hip \
    rocblas half aria2 libnuma-dev pkg-config

RUN aria2c -q -d /tmp -o cmake-3.27.3-linux-x86_64.tar.gz \
https://github.com/Kitware/CMake/releases/download/v3.27.3/cmake-3.27.3-linux-x86_64.tar.gz &&\
tar -zxf /tmp/cmake-3.27.3-linux-x86_64.tar.gz --strip=1 -C /usr

# Install rbuild
RUN pip3 install https://github.com/RadeonOpenCompute/rbuild/archive/master.tar.gz numpy yapf==0.28.0

ENV PATH /opt/miniconda/bin:/code/cmake-3.27.3-linux-x86_64/bin:${PATH}
# Install rocm ep dependencies
RUN apt-get update &&\
    apt-get install -y rocrand rccl hipsparse hipfft hipcub hipblas rocthrust hip-base rocm-device-libs hipify-clang  miopen-hip-dev rocm-cmake
"""

        if FLAGS.ort_migraphx:
            if FLAGS.migraphx_version is not None:
                df+= """ARG MIGRAPHX_VERSION={}""".format(FLAGS.migraphx_version)
            else:
                df+= """ARG MIGRAPHX_VERSION=develop"""

            df += """
# Install MIGraphX from source
ARG GPU_TARGETS='gfx908;gfx90a;gfx1030;gfx1100;gfx1101;gfx1102;gfx940;gfx941;gfx942'
RUN mkdir -p /migraphx
RUN cd /migraphx && git clone --depth=1 --branch ${MIGRAPHX_VERSION} https://github.com/ROCm/AMDMIGraphX src
RUN cd /migraphx && rbuild package --cxx /opt/rocm/llvm/bin/clang++ -d /migraphx/deps -B /migraphx/build -S /migraphx/src/ -DPYTHON_EXECUTABLE=/usr/bin/python3 -DGPU_TARGETS=${GPU_TARGETS}
RUN dpkg -i /migraphx/build/*.deb
RUN rm -rf /migraphx
"""


    if FLAGS.ort_openvino is not None:
        df += """
# Install OpenVINO
ARG ONNXRUNTIME_OPENVINO_VERSION
ENV INTEL_OPENVINO_DIR /opt/intel/openvino_${ONNXRUNTIME_OPENVINO_VERSION}

# Step 1: Download and install core components
# Ref: https://docs.openvino.ai/2023.0/openvino_docs_install_guides_installing_openvino_from_archive_linux.html#step-1-download-and-install-the-openvino-core-components
RUN curl -L https://storage.openvinotoolkit.org/repositories/openvino/packages/2023.0/linux/l_openvino_toolkit_ubuntu22_2023.0.0.10926.b4452d56304_x86_64.tgz --output openvino_${ONNXRUNTIME_OPENVINO_VERSION}.tgz && \
    tar -xf openvino_${ONNXRUNTIME_OPENVINO_VERSION}.tgz && \
    mkdir -p ${INTEL_OPENVINO_DIR} && \
    mv l_openvino_toolkit_ubuntu22_2023.0.0.10926.b4452d56304_x86_64/* ${INTEL_OPENVINO_DIR} && \
    rm openvino_${ONNXRUNTIME_OPENVINO_VERSION}.tgz && \
    (cd ${INTEL_OPENVINO_DIR}/install_dependencies && \
        ./install_openvino_dependencies.sh -y) && \
    ln -s ${INTEL_OPENVINO_DIR} ${INTEL_OPENVINO_DIR}/../openvino_`echo ${ONNXRUNTIME_OPENVINO_VERSION} | awk '{print substr($0,0,4)}'`

# Step 2: Configure the environment
# Ref: https://docs.openvino.ai/2023.0/openvino_docs_install_guides_installing_openvino_from_archive_linux.html#step-2-configure-the-environment
ENV InferenceEngine_DIR=$INTEL_OPENVINO_DIR/runtime/cmake
ENV ngraph_DIR=$INTEL_OPENVINO_DIR/runtime/cmake
ENV OpenVINO_DIR=$INTEL_OPENVINO_DIR/runtime/cmake
ENV LD_LIBRARY_PATH $INTEL_OPENVINO_DIR/runtime/lib/intel64:$LD_LIBRARY_PATH
ENV PKG_CONFIG_PATH=$INTEL_OPENVINO_DIR/runtime/lib/intel64/pkgconfig
ENV PYTHONPATH $INTEL_OPENVINO_DIR/python/python3.10:$INTEL_OPENVINO_DIR/python/python3:$PYTHONPATH
"""

    ## TEMPORARY: Using the tensorrt-8.0 branch until ORT 1.9 release to enable ORT backend with TRT 8.0 support.
    # For ORT versions 1.8.0 and below the behavior will remain same. For ORT version 1.8.1 we will
    # use tensorrt-8.0 branch instead of using rel-1.8.1
    # From ORT 1.9 onwards we will switch back to using rel-* branches
    if FLAGS.ort_version == "1.8.1":
        df += """
    #
    # ONNX Runtime build
    #
    ARG ONNXRUNTIME_VERSION
    ARG ONNXRUNTIME_REPO
    ARG ONNXRUNTIME_BUILD_CONFIG

    RUN git clone -b tensorrt-8.0 --recursive ${ONNXRUNTIME_REPO} onnxruntime && \
        (cd onnxruntime && git submodule update --init --recursive)

       """
    # Use the tensorrt-8.5ea branch to use Tensor RT 8.5a to use the built-in tensorrt parser
    elif FLAGS.ort_version == "1.12.1":
        df += """
    #
    # ONNX Runtime build
    #
    ARG ONNXRUNTIME_VERSION
    ARG ONNXRUNTIME_REPO
    ARG ONNXRUNTIME_BUILD_CONFIG

    RUN git clone -b tensorrt-8.5ea --recursive ${ONNXRUNTIME_REPO} onnxruntime && \
        (cd onnxruntime && git submodule update --init --recursive)

       """
    elif FLAGS.enable_rocm is not None:
        df += """
    #
    # onnx runtime build
    #
    ARG ONNXRUNTIME_VERSION
    ARG ONNXRUNTIME_REPO
    ARG ONNXRUNTIME_BUILD_CONFIG

    run git clone -b ${ONNXRUNTIME_VERSION} --recursive ${ONNXRUNTIME_REPO} onnxruntime && \
        (cd onnxruntime && git submodule update --init --recursive)

        """

    else:
        df += """
    #
    # onnx runtime build
    #
    arg onnxruntime_version
    arg onnxruntime_repo
    arg onnxruntime_build_config

    run git clone -b rel-${onnxruntime_version} --recursive ${onnxruntime_repo} onnxruntime && \
        (cd onnxruntime && git submodule update --init --recursive)

        """

    if FLAGS.onnx_tensorrt_tag != "":
        df += """
    RUN (cd /workspace/onnxruntime/cmake/external/onnx-tensorrt && git fetch origin {}:ortrefbranch && git checkout ortrefbranch)
    """.format(
            FLAGS.onnx_tensorrt_tag
        )

    ep_flags = ""
    if FLAGS.enable_gpu:
        ep_flags = "--use_cuda"
        if FLAGS.cuda_version is not None:
            ep_flags += ' --cuda_version "{}"'.format(FLAGS.cuda_version)
        if FLAGS.cuda_home is not None:
            ep_flags += ' --cuda_home "{}"'.format(FLAGS.cuda_home)
        if FLAGS.cudnn_home is not None:
            ep_flags += ' --cudnn_home "{}"'.format(FLAGS.cudnn_home)
        elif target_platform() == "igpu":
            ep_flags += ' --cudnn_home "/usr/lib/aarch64-linux-gnu"'
        if FLAGS.ort_tensorrt:
            ep_flags += " --use_tensorrt"
            if FLAGS.ort_version >= "1.12.1":
                ep_flags += " --use_tensorrt_builtin_parser"
            if FLAGS.tensorrt_home is not None:
                ep_flags += ' --tensorrt_home "{}"'.format(FLAGS.tensorrt_home)
        cmake_defs = "CMAKE_CUDA_ARCHITECTURES"
        cuda_archs = "\'60;61;70;75;80;86;90\'"

    if FLAGS.enable_rocm: 
        ep_flags = "--use_rocm"
        ep_flags += " --allow_running_as_root"
        df += """
RUN export PATH="/opt/cmake/bin:$PATH"
RUN export CXXFLAGS="-D__HIP_PLATFORM_AMD__=1 -w"
        """
        #if FLAGS.rocm_version is not None:
        #ep_flags += ' --rocm_version "{}"'.format(FLAGS.rocm_version)
        if FLAGS.rocm_home is not None:
            ep_flags += ' --rocm_home "{}"'.format(FLAGS.rocm_home)
        if FLAGS.ort_migraphx:
            ep_flags += " --use_migraphx"
            if FLAGS.migraphx_home is not None:
                ep_flags += ' --migraphx_home "{}"'.format(FLAGS.migraphx_home)
        cmake_defs = "CMAKE_HIP_COMPILER"
        cuda_archs = "/opt/rocm/llvm/bin/clang++"
        ep_flags += " --allow_running_as_root"

    if os.name == "posix":
        if os.getuid() == 0:
            ep_flags += " --allow_running_as_root"

    if FLAGS.ort_openvino is not None:
        ep_flags += " --use_openvino CPU_FP32"

<<<<<<< HEAD
=======
    if target_platform() == "igpu":
        ep_flags += (
            " --skip_tests --cmake_extra_defines 'onnxruntime_BUILD_UNIT_TESTS=OFF'"
        )
        cuda_archs = "53;62;72;87"
    else:
        cuda_archs = "60;61;70;75;80;86;90"
>>>>>>> 2149d455

    df += """
WORKDIR /workspace/onnxruntime
ARG COMMON_BUILD_ARGS="--config ${{ONNXRUNTIME_BUILD_CONFIG}} --skip_submodule_sync --parallel --build_shared_lib \
    --build_dir /workspace/build --cmake_extra_defines {}={} "
""".format(
        cmake_defs,
        cuda_archs
    )

    df += """
RUN ./build.sh ${{COMMON_BUILD_ARGS}} --update --build {}
""".format(
        ep_flags
    )

    df += """
#
# Copy all artifacts needed by the backend to /opt/onnxruntime
#
WORKDIR /opt/onnxruntime

RUN mkdir -p /opt/onnxruntime && \
    cp /workspace/onnxruntime/LICENSE /opt/onnxruntime && \
    cat /workspace/onnxruntime/cmake/external/onnx/VERSION_NUMBER > /opt/onnxruntime/ort_onnx_version.txt

# ONNX Runtime headers, libraries and binaries
RUN mkdir -p /opt/onnxruntime/include && \
    cp /workspace/onnxruntime/include/onnxruntime/core/session/onnxruntime_c_api.h \
       /opt/onnxruntime/include && \
    cp /workspace/onnxruntime/include/onnxruntime/core/session/onnxruntime_session_options_config_keys.h \
       /opt/onnxruntime/include && \
    cp /workspace/onnxruntime/include/onnxruntime/core/providers/cpu/cpu_provider_factory.h \
       /opt/onnxruntime/include

RUN mkdir -p /opt/onnxruntime/lib && \
    cp /workspace/build/${ONNXRUNTIME_BUILD_CONFIG}/libonnxruntime_providers_shared.so \
       /opt/onnxruntime/lib && \
    cp /workspace/build/${ONNXRUNTIME_BUILD_CONFIG}/libonnxruntime.so \
       /opt/onnxruntime/lib
"""
    if target_platform() == "igpu":
        df += """
RUN mkdir -p /opt/onnxruntime/bin
"""
    else:
        df += """
RUN mkdir -p /opt/onnxruntime/bin && \
    cp /workspace/build/${ONNXRUNTIME_BUILD_CONFIG}/onnxruntime_perf_test \
       /opt/onnxruntime/bin && \
    cp /workspace/build/${ONNXRUNTIME_BUILD_CONFIG}/onnx_test_runner \
       /opt/onnxruntime/bin && \
    (cd /opt/onnxruntime/bin && chmod a+x *)
"""

    if FLAGS.enable_gpu:
        df += """
RUN cp /workspace/build/${ONNXRUNTIME_BUILD_CONFIG}/libonnxruntime_providers_cuda.so \
       /opt/onnxruntime/lib
"""

    if FLAGS.enable_rocm:
        df += """
RUN cp /workspace/build/${ONNXRUNTIME_BUILD_CONFIG}/libonnxruntime_providers_rocm.so \
       /opt/onnxruntime/lib
"""

    if FLAGS.ort_tensorrt:
        df += """
# TensorRT specific headers and libraries
RUN cp /workspace/onnxruntime/include/onnxruntime/core/providers/tensorrt/tensorrt_provider_factory.h \
       /opt/onnxruntime/include && \
    cp /workspace/build/${ONNXRUNTIME_BUILD_CONFIG}/libonnxruntime_providers_tensorrt.so \
       /opt/onnxruntime/lib
"""

    if FLAGS.ort_migraphx:
        df += """
# TensorRT specific headers and libraries
RUN cp /workspace/onnxruntime/include/onnxruntime/core/providers/migraphx/migraphx_provider_factory.h \
       /opt/onnxruntime/include && \
    cp /workspace/build/${ONNXRUNTIME_BUILD_CONFIG}/libonnxruntime_providers_migraphx.so \
       /opt/onnxruntime/lib
"""

    if FLAGS.ort_openvino is not None:
        df += """
# OpenVino specific headers and libraries
RUN cp -r ${INTEL_OPENVINO_DIR}/docs/licensing /opt/onnxruntime/LICENSE.openvino

RUN cp /workspace/onnxruntime/include/onnxruntime/core/providers/openvino/openvino_provider_factory.h \
       /opt/onnxruntime/include

RUN cp /workspace/build/${ONNXRUNTIME_BUILD_CONFIG}/libonnxruntime_providers_openvino.so \
       /opt/onnxruntime/lib && \
    cp ${INTEL_OPENVINO_DIR}/runtime/lib/intel64/libopenvino.so.${ONNXRUNTIME_OPENVINO_VERSION} \
       /opt/onnxruntime/lib && \
    cp ${INTEL_OPENVINO_DIR}/runtime/lib/intel64/libopenvino_c.so.${ONNXRUNTIME_OPENVINO_VERSION} \
       /opt/onnxruntime/lib && \
    cp ${INTEL_OPENVINO_DIR}/runtime/lib/intel64/libopenvino_intel_cpu_plugin.so \
       /opt/onnxruntime/lib && \
    cp ${INTEL_OPENVINO_DIR}/runtime/lib/intel64/libopenvino_ir_frontend.so.${ONNXRUNTIME_OPENVINO_VERSION} \
       /opt/onnxruntime/lib && \
    cp ${INTEL_OPENVINO_DIR}/runtime/lib/intel64/libopenvino_onnx_frontend.so.${ONNXRUNTIME_OPENVINO_VERSION} \
       /opt/onnxruntime/lib && \
    cp /usr/lib/x86_64-linux-gnu/libtbb.so.12 /opt/onnxruntime/lib && \
    cp /usr/lib/x86_64-linux-gnu/libpugixml.so.1 /opt/onnxruntime/lib

RUN OV_SHORT_VERSION=`echo ${ONNXRUNTIME_OPENVINO_VERSION} | awk '{ split($0,a,"."); print substr(a[1],3) a[2] a[3] }'` && \
    (cd /opt/onnxruntime/lib && \
        chmod a-x * && \
        ln -s libopenvino.so.${ONNXRUNTIME_OPENVINO_VERSION} libopenvino.so.${OV_SHORT_VERSION} && \
        ln -s libopenvino.so.${ONNXRUNTIME_OPENVINO_VERSION} libopenvino.so && \
        ln -s libopenvino_c.so.${ONNXRUNTIME_OPENVINO_VERSION} libopenvino_c.so.${OV_SHORT_VERSION} && \
        ln -s libopenvino_c.so.${ONNXRUNTIME_OPENVINO_VERSION} libopenvino_c.so && \
        ln -s libopenvino_ir_frontend.so.${ONNXRUNTIME_OPENVINO_VERSION} libopenvino_ir_frontend.so.${OV_SHORT_VERSION} && \
        ln -s libopenvino_ir_frontend.so.${ONNXRUNTIME_OPENVINO_VERSION} libopenvino_ir_frontend.so && \
        ln -s libopenvino_onnx_frontend.so.${ONNXRUNTIME_OPENVINO_VERSION} libopenvino_onnx_frontend.so.${OV_SHORT_VERSION} && \
        ln -s libopenvino_onnx_frontend.so.${ONNXRUNTIME_OPENVINO_VERSION} libopenvino_onnx_frontend.so)
"""
    # Linking compiled ONNX Runtime libraries to their corresponding versioned libraries
    df += """
RUN cd /opt/onnxruntime/lib \
        && ln -s libonnxruntime.so libonnxruntime.so.${ONNXRUNTIME_VERSION}
"""
    df += """
RUN cd /opt/onnxruntime/lib && \
    for i in `find . -mindepth 1 -maxdepth 1 -type f -name '*\.so*'`; do \
        patchelf --set-rpath '$ORIGIN' $i; \
    done

# For testing copy ONNX custom op library and model
"""
    if target_platform() == "igpu":
        df += """
RUN mkdir -p /opt/onnxruntime/test
"""
    else:
        df += """
RUN mkdir -p /opt/onnxruntime/test && \
    cp /workspace/build/${ONNXRUNTIME_BUILD_CONFIG}/libcustom_op_library.so \
       /opt/onnxruntime/test && \
    cp /workspace/build/${ONNXRUNTIME_BUILD_CONFIG}/testdata/custom_op_library/custom_op_test.onnx \
       /opt/onnxruntime/test
"""

    with open(output_file, "w") as dfile:
        dfile.write(df)


def dockerfile_for_windows(output_file):
    df = dockerfile_common()

    ## TEMPORARY: Using the tensorrt-8.0 branch until ORT 1.9 release to enable ORT backend with TRT 8.0 support.
    # For ORT versions 1.8.0 and below the behavior will remain same. For ORT version 1.8.1 we will
    # use tensorrt-8.0 branch instead of using rel-1.8.1
    # From ORT 1.9 onwards we will switch back to using rel-* branches
    if FLAGS.ort_version == "1.8.1":
        df += """
SHELL ["cmd", "/S", "/C"]

#
# ONNX Runtime build
#
ARG ONNXRUNTIME_VERSION
ARG ONNXRUNTIME_REPO

RUN git clone -b tensorrt-8.0 --recursive %ONNXRUNTIME_REPO% onnxruntime && \
    (cd onnxruntime && git submodule update --init --recursive)
"""
    else:
        df += """
SHELL ["cmd", "/S", "/C"]

#
# ONNX Runtime build
#
ARG ONNXRUNTIME_VERSION
ARG ONNXRUNTIME_REPO
RUN git clone -b %ONNXRUNTIME_VERSION% --recursive %ONNXRUNTIME_REPO% onnxruntime && \
    (cd onnxruntime && git submodule update --init --recursive)
"""

    if FLAGS.onnx_tensorrt_tag != "":
        df += """
    RUN (cd \\workspace\\onnxruntime\\cmake\\external\\onnx-tensorrt && git fetch origin {}:ortrefbranch && git checkout ortrefbranch)
    """.format(
            FLAGS.onnx_tensorrt_tag
        )

    ep_flags = ""
    if FLAGS.enable_gpu:
        ep_flags = "--use_cuda --cmake_extra_defines \"CMAKE_CUDA_ARCHITECTURES=60;61;70;75;80;86;90\" "
        if FLAGS.cuda_version is not None:
            ep_flags += ' --cuda_version "{}"'.format(FLAGS.cuda_version)
        if FLAGS.cuda_home is not None:
            ep_flags += ' --cuda_home "{}"'.format(FLAGS.cuda_home)
        if FLAGS.cudnn_home is not None:
            ep_flags += ' --cudnn_home "{}"'.format(FLAGS.cudnn_home)
        if FLAGS.ort_tensorrt:
            ep_flags += " --use_tensorrt"
            if FLAGS.tensorrt_home is not None:
                ep_flags += ' --tensorrt_home "{}"'.format(FLAGS.tensorrt_home)

    if FLAGS.enable_rocm:
        df += """
RUN sed -i 's/list(APPEND HIP_CLANG_FLAGS --amdgpu-target=gfx906 --amdgpu-target=gfx908)/list(APPEND HIP_CLANG_FLAGS --amdgpu-target=gfx906 --amdgpu-target=gfx908 --amdgpu-target=gfx1030)/g'  onnxruntime/cmake/onnxruntime_providers.cmake && \
    sed -i 's/Version(torch.__version__) >= Version("1.11.0")/Version(torch.__version__).release >= Version("1.11.0").release/g' /workspace/onnxruntime/onnxruntime/python/tools/transformers/torch_onnx_export_helper.py; \
RUN export PATH="/opt/cmake/bin:$PATH"
RUN export CXXFLAGS="-D__HIP_PLATFORM_AMD__=1 -w"
        """
        ep_flags = "--cmake_extra_defines CMAKE_HIP_COMPILER=/opt/rocm/llvm/bin/clang++ --use_rocm --skip_tests"
        #if FLAGS.rocm_version is not None:
        #    ep_flags += ' --rocm_version={}'.format(FLAGS.rocm_version)
        if FLAGS.rocm_home is not None:
            ep_flags += ' --rocm_home {}'.format(FLAGS.rocm_home)
        if FLAGS.ort_migraphx:
            ep_flags += " --use_migraphx"
            if FLAGS.migraphx_version is not None:
                ep_flags += ' --migraphx_version {}'.format(FLAGS.migraphx_version)
            if FLAGS.migraphx_home is not None:
                ep_flags += ' --migraphx_home {}'.format(FLAGS.migraphx_home)

        ep_flags += " --allow_running_as_root"

    if FLAGS.ort_openvino is not None:
        ep_flags += " --use_openvino CPU_FP32"


    df += """
WORKDIR /workspace/onnxruntime
ARG VS_DEVCMD_BAT="\BuildTools\VC\Auxiliary\Build\vcvars64.bat"
RUN powershell Set-Content 'build.bat' -value 'call %VS_DEVCMD_BAT%',(Get-Content 'build.bat')
RUN build.bat --cmake_generator "Visual Studio 17 2022" --config Release --skip_submodule_sync --parallel --build_shared_lib --update --build --build_dir /workspace/build {}
""".format(
        ep_flags
    )

    df += """
#
# Copy all artifacts needed by the backend to /opt/onnxruntime
#
WORKDIR /opt/onnxruntime
RUN copy \\workspace\\onnxruntime\\LICENSE \\opt\\onnxruntime
RUN copy \\workspace\\onnxruntime\\cmake\\external\\onnx\\VERSION_NUMBER \\opt\\onnxruntime\\ort_onnx_version.txt

# ONNX Runtime headers, libraries and binaries
WORKDIR /opt/onnxruntime/include
RUN copy \\workspace\\onnxruntime\\include\\onnxruntime\\core\\session\\onnxruntime_c_api.h \\opt\\onnxruntime\\include
RUN copy \\workspace\\onnxruntime\\include\\onnxruntime\\core\\session\\onnxruntime_session_options_config_keys.h \\opt\\onnxruntime\\include
RUN copy \\workspace\\onnxruntime\\include\\onnxruntime\\core\\providers\\cpu\\cpu_provider_factory.h \\opt\\onnxruntime\\include

WORKDIR /opt/onnxruntime/bin
RUN copy \\workspace\\build\\Release\\Release\\onnxruntime.dll \\opt\\onnxruntime\\bin
RUN copy \\workspace\\build\\Release\\Release\\onnxruntime_providers_shared.dll \\opt\\onnxruntime\\bin
RUN copy \\workspace\\build\\Release\\Release\\onnxruntime_perf_test.exe \\opt\\onnxruntime\\bin
RUN copy \\workspace\\build\\Release\\Release\\onnx_test_runner.exe \\opt\\onnxruntime\\bin

WORKDIR /opt/onnxruntime/lib
RUN copy \\workspace\\build\\Release\\Release\\onnxruntime.lib \\opt\\onnxruntime\\lib
RUN copy \\workspace\\build\\Release\\Release\\onnxruntime_providers_shared.lib \\opt\\onnxruntime\\lib
"""

    if FLAGS.enable_gpu:
        df += """
WORKDIR /opt/onnxruntime/lib
RUN copy \\workspace\\build\\Release\\Release\\onnxruntime_providers_cuda.lib \\opt\\onnxruntime\\lib
WORKDIR /opt/onnxruntime/bin
RUN copy \\workspace\\build\\Release\\Release\\onnxruntime_providers_cuda.dll \\opt\\onnxruntime\\bin
"""

    if FLAGS.enable_rocm:
        df += """
WORKDIR /opt/onnxruntime/lib
RUN copy \\workspace\\build\\Release\\Release\\onnxruntime_providers_rocm.lib \\opt\\onnxruntime\\lib
WORKDIR /opt/onnxruntime/bin
RUN copy \\workspace\\build\\Release\\Release\\onnxruntime_providers_rocm.dll \\opt\\onnxruntime\\bin
"""

    if FLAGS.ort_tensorrt:
        df += """
# TensorRT specific headers and libraries
WORKDIR /opt/onnxruntime/include
RUN copy \\workspace\\onnxruntime\\include\\onnxruntime\\core\\providers\\tensorrt\\tensorrt_provider_factory.h \\opt\\onnxruntime\\include

WORKDIR /opt/onnxruntime/lib
RUN copy \\workspace\\build\\Release\\Release\\onnxruntime_providers_tensorrt.dll \\opt\\onnxruntime\\bin

WORKDIR /opt/onnxruntime/lib
RUN copy \\workspace\\build\\Release\\Release\\onnxruntime_providers_tensorrt.lib \\opt\\onnxruntime\\lib
"""

    if FLAGS.ort_migraphx:
        df += """
# MIGraphX specific headers and libraries
WORKDIR /opt/onnxruntime/include
RUN copy \\workspace\\onnxruntime\\onnxruntime\\core\\providers\\migraphx\\migraphx_provider_factory.h \\opt\\onnxruntime\\include

WORKDIR /opt/onnxruntime/lib
RUN copy \\workspace\\build\\Release\\Release\\onnxruntime_providers_migraphx.dll \\opt\\onnxruntime\\bin

WORKDIR /opt/onnxruntime/lib
RUN copy \\workspace\\build\\Release\\Release\\onnxruntime_providers_migraphx.lib \\opt\\onnxruntime\\lib
"""
    with open(output_file, "w") as dfile:
        dfile.write(df)


def preprocess_gpu_flags():
    if target_platform() == "windows":
        # Default to CUDA based on CUDA_PATH envvar and TensorRT in
        # C:/tensorrt
        if "CUDA_PATH" in os.environ:
            if FLAGS.cuda_home is None:
                FLAGS.cuda_home = os.environ["CUDA_PATH"]
            elif FLAGS.cuda_home != os.environ["CUDA_PATH"]:
                print("warning: --cuda-home does not match CUDA_PATH envvar")

        if FLAGS.cudnn_home is None:
            FLAGS.cudnn_home = FLAGS.cuda_home

        version = None
        m = re.match(r".*v([1-9]?[0-9]+\.[0-9]+)$", FLAGS.cuda_home)
        if m:
            version = m.group(1)

        if FLAGS.cuda_version is None:
            FLAGS.cuda_version = version
        elif FLAGS.cuda_version != version:
            print("warning: --cuda-version does not match CUDA_PATH envvar")

        if (FLAGS.cuda_home is None) or (FLAGS.cuda_version is None):
            print("error: windows build requires --cuda-version and --cuda-home")

        if FLAGS.tensorrt_home is None:
            FLAGS.tensorrt_home = "/tensorrt"
    else:
        if "CUDNN_VERSION" in os.environ:
            version = None
            m = re.match(r"([0-9]\.[0-9])\.[0-9]\.[0-9]", os.environ["CUDNN_VERSION"])
            if m:
                version = m.group(1)
            if FLAGS.cudnn_home is None:
                FLAGS.cudnn_home = "/usr/local/cudnn-{}/cuda".format(version)

        if FLAGS.cuda_home is None:
            FLAGS.cuda_home = "/usr/local/cuda"

        if (FLAGS.cuda_home is None) or (FLAGS.cudnn_home is None):
            print("error: linux build requires --cudnn-home and --cuda-home")

        if FLAGS.tensorrt_home is None:
            FLAGS.tensorrt_home = "/usr/src/tensorrt"
            
        if FLAGS.rocm_home is None:
            FLAGS.rocm_home = "/opt/rocm/"

        if FLAGS.migraphx_home is None:
            FLAGS.migraphx_home = "/opt/rocm/"



if __name__ == "__main__":
    parser = argparse.ArgumentParser()

    parser.add_argument(
        "--triton-container",
        type=str,
        required=True,
        help="Triton base container to use for ORT build.",
    )
    parser.add_argument("--ort-version", type=str, required=True, help="ORT version.")
    parser.add_argument(
        "--output", type=str, required=True, help="File to write Dockerfile to."
    )
    parser.add_argument(
        "--enable-gpu", action="store_true", required=False, help="Enable GPU support"
    )
    parser.add_argument(
        "--enable-rocm", action="store_true", required=False, help="Enable GPU support"
    )
    parser.add_argument(
        "--ort-build-config",
        type=str,
        default="Release",
        choices=["Debug", "Release", "RelWithDebInfo"],
        help="ORT build configuration.",
    )
    parser.add_argument(
        "--target-platform",
        required=False,
        default=None,
        help='Target for build, can be "linux", "windows" or "igpu". If not specified, build targets the current platform.',
    )

    parser.add_argument(
        "--cuda-version", type=str, required=False, help="Version for CUDA."
    )
    parser.add_argument(
        "--cuda-home", type=str, required=False, help="Home directory for CUDA."
    )
    parser.add_argument(
        "--rocm-version", type=str, required=False, help="Version for ROCM."
    )
    parser.add_argument(
        "--rocm-home", type=str, required=False, help="Home directory for ROCM."
    )

    parser.add_argument(
        "--cudnn-home", type=str, required=False, help="Home directory for CUDNN."
    )
    parser.add_argument(
        "--ort-openvino",
        type=str,
        required=False,
        help="Enable OpenVino execution provider using specified OpenVINO version.",
    )
    parser.add_argument(
        "--ort-tensorrt",
        action="store_true",
        required=False,
        help="Enable TensorRT execution provider.",
    )
    parser.add_argument(
        "--tensorrt-home", type=str, required=False, help="Home directory for TensorRT."
    )
    parser.add_argument(
        "--onnx-tensorrt-tag", type=str, default="", help="onnx-tensorrt repo tag."
    )
    parser.add_argument("--trt-version", type=str, default="", help="TRT version.")

    parser.add_argument(
        "--ort-migraphx",
        action="store_true",
        required=False,
        help="Enable MIGraphX execution provider.",
    )
    parser.add_argument(
        "--migraphx-home", type=str, required=False, help="Home directory for MIGraphX."
    )
    parser.add_argument("--migraphx-version", type=str, default="", help="MIGraphX version.")

    FLAGS = parser.parse_args()
    if FLAGS.enable_gpu:
        preprocess_gpu_flags()

    # if a tag is provided by the user, then simply use it
    # if the tag is empty - check whether there is an entry in the ORT_TO_TRTPARSER_VERSION_MAP
    # map corresponding to ort version + trt version combo. If yes then use it
    # otherwise we leave it empty and use the defaults from ort
    if (
        FLAGS.onnx_tensorrt_tag == ""
        and FLAGS.ort_version in ORT_TO_TRTPARSER_VERSION_MAP.keys()
    ):
        trt_version = re.match(r"^[0-9]+\.[0-9]+", FLAGS.trt_version)
        if (
            trt_version
            and trt_version.group(0)
            == ORT_TO_TRTPARSER_VERSION_MAP[FLAGS.ort_version][0]
        ):
            FLAGS.onnx_tensorrt_tag = ORT_TO_TRTPARSER_VERSION_MAP[FLAGS.ort_version][1]

    if target_platform() == "windows":
        # OpenVINO EP not yet supported for windows build
        if FLAGS.ort_openvino is not None:
            print("warning: OpenVINO not supported for windows, ignoring")
            FLAGS.ort_openvino = None
        dockerfile_for_windows(FLAGS.output)
    else:
        dockerfile_for_linux(FLAGS.output)<|MERGE_RESOLUTION|>--- conflicted
+++ resolved
@@ -319,8 +319,6 @@
     if FLAGS.ort_openvino is not None:
         ep_flags += " --use_openvino CPU_FP32"
 
-<<<<<<< HEAD
-=======
     if target_platform() == "igpu":
         ep_flags += (
             " --skip_tests --cmake_extra_defines 'onnxruntime_BUILD_UNIT_TESTS=OFF'"
@@ -328,7 +326,6 @@
         cuda_archs = "53;62;72;87"
     else:
         cuda_archs = "60;61;70;75;80;86;90"
->>>>>>> 2149d455
 
     df += """
 WORKDIR /workspace/onnxruntime
