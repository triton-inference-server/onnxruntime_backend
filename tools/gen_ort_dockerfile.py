#!/usr/bin/env python3
# Copyright 2020-2024, NVIDIA CORPORATION & AFFILIATES. All rights reserved.
#
# Redistribution and use in source and binary forms, with or without
# modification, are permitted provided that the following conditions
# are met:
#  * Redistributions of source code must retain the above copyright
#    notice, this list of conditions and the following disclaimer.
#  * Redistributions in binary form must reproduce the above copyright
#    notice, this list of conditions and the following disclaimer in the
#    documentation and/or other materials provided with the distribution.
#  * Neither the name of NVIDIA CORPORATION nor the names of its
#    contributors may be used to endorse or promote products derived
#    from this software without specific prior written permission.
#
# THIS SOFTWARE IS PROVIDED BY THE COPYRIGHT HOLDERS ``AS IS'' AND ANY
# EXPRESS OR IMPLIED WARRANTIES, INCLUDING, BUT NOT LIMITED TO, THE
# IMPLIED WARRANTIES OF MERCHANTABILITY AND FITNESS FOR A PARTICULAR
# PURPOSE ARE DISCLAIMED.  IN NO EVENT SHALL THE COPYRIGHT OWNER OR
# CONTRIBUTORS BE LIABLE FOR ANY DIRECT, INDIRECT, INCIDENTAL, SPECIAL,
# EXEMPLARY, OR CONSEQUENTIAL DAMAGES (INCLUDING, BUT NOT LIMITED TO,
# PROCUREMENT OF SUBSTITUTE GOODS OR SERVICES; LOSS OF USE, DATA, OR
# PROFITS; OR BUSINESS INTERRUPTION) HOWEVER CAUSED AND ON ANY THEORY
# OF LIABILITY, WHETHER IN CONTRACT, STRICT LIABILITY, OR TORT
# (INCLUDING NEGLIGENCE OR OTHERWISE) ARISING IN ANY WAY OUT OF THE USE
# OF THIS SOFTWARE, EVEN IF ADVISED OF THE POSSIBILITY OF SUCH DAMAGE.

import argparse
import os
import platform
import re

FLAGS = None

ORT_TO_TRTPARSER_VERSION_MAP = {
    "1.9.0": (
        "8.2",  # TensorRT version
        "release/8.2-GA",  # ONNX-Tensorrt parser version
    ),
    "1.10.0": (
        "8.2",  # TensorRT version
        "release/8.2-GA",  # ONNX-Tensorrt parser version
    ),
}

OPENVINO_VERSION_MAP = {
    "2024.0.0": (
        "2024.0",  # OpenVINO short version
        "2024.0.0.14509.34caeefd078",  # OpenVINO version with build number
    ),
    "2024.1.0": (
        "2024.1",  # OpenVINO short version
        "2024.1.0.15008.f4afc983258",  # OpenVINO version with build number
    ),
    "2024.4.0": (
        "2024.4",  # OpenVINO short version
        "2024.4.0.16579.c3152d32c9c",  # OpenVINO version with build number
    ),
}


def target_platform():
    if FLAGS.target_platform is not None:
        return FLAGS.target_platform
    return platform.system().lower()


def dockerfile_common():
    df = """
ARG BASE_IMAGE={}
ARG ONNXRUNTIME_VERSION={}
ARG ONNXRUNTIME_REPO=https://github.com/microsoft/onnxruntime
ARG ONNXRUNTIME_BUILD_CONFIG={}
""".format(
        FLAGS.triton_container, FLAGS.ort_version, FLAGS.ort_build_config
    )

    if FLAGS.ort_openvino is not None:
        df += """
ARG ONNXRUNTIME_OPENVINO_VERSION={}
""".format(
            FLAGS.ort_openvino
        )

    df += """
FROM ${BASE_IMAGE}
WORKDIR /workspace
"""
    return df


def dockerfile_for_linux(output_file):
    df = dockerfile_common()
    df += """
# Ensure apt-get won't prompt for selecting options
ENV DEBIAN_FRONTEND=noninteractive
ENV PIP_BREAK_SYSTEM_PACKAGES=1

# The Onnx Runtime dockerfile is the collection of steps in
# https://github.com/microsoft/onnxruntime/tree/master/dockerfiles

"""
    # Consider moving rhel logic to its own function e.g., dockerfile_for_rhel
    # if the changes become more substantial.
    if target_platform() == "rhel":
        df += """
# The manylinux container defaults to Python 3.7, but some feature installation
# requires a higher version.
ARG PYVER=3.10
ENV PYTHONPATH=/opt/python/v
RUN ln -sf /opt/python/cp${PYVER/./}* ${PYTHONPATH}

ENV PYBIN=${PYTHONPATH}/bin
ENV PYTHON_BIN_PATH=${PYBIN}/python${PYVER} \
    PATH=${PYBIN}:${PATH}

RUN yum install -y \
        wget \
        zip \
        ca-certificates \
        curl \
        patchelf \
        python3-pip \
        git \
        gnupg \
        gnupg1 \
        openssl-devel

"""
    else:
        df += """

RUN apt-get update && apt-get install -y --no-install-recommends \
        software-properties-common \
        wget \
        zip \
        ca-certificates \
        build-essential \
        curl \
        libcurl4-openssl-dev \
        libssl-dev \
        patchelf \
        python3-dev \
        python3-pip \
        git \
        gnupg \
        gnupg1

# Install dependencies from
# onnxruntime/dockerfiles/scripts/install_common_deps.sh.
RUN apt update -q=2 \\
    && apt install -y gpg wget \\
    && wget -O - https://apt.kitware.com/keys/kitware-archive-latest.asc 2>/dev/null | gpg --dearmor - |  tee /usr/share/keyrings/kitware-archive-keyring.gpg >/dev/null \\
    && . /etc/os-release \\
    && echo "deb [signed-by=/usr/share/keyrings/kitware-archive-keyring.gpg] https://apt.kitware.com/ubuntu/ $UBUNTU_CODENAME main" | tee /etc/apt/sources.list.d/kitware.list >/dev/null \\
    && apt-get update -q=2 \\
    && apt-get install -y --no-install-recommends cmake=3.28.* cmake-data=3.28.* \\
    && cmake --version

RUN python3 -m pip install psutil

"""
    if FLAGS.enable_gpu:
        df += """
# Allow configure to pick up cuDNN where it expects it.
# (Note: $CUDNN_VERSION is defined by base image)
RUN _CUDNN_VERSION=$(echo $CUDNN_VERSION | cut -d. -f1-2) && \
    mkdir -p /usr/local/cudnn-$_CUDNN_VERSION/cuda/include && \
    ln -s /usr/include/cudnn.h /usr/local/cudnn-$_CUDNN_VERSION/cuda/include/cudnn.h && \
    mkdir -p /usr/local/cudnn-$_CUDNN_VERSION/cuda/lib64 && \
    ln -s /etc/alternatives/libcudnn_so /usr/local/cudnn-$_CUDNN_VERSION/cuda/lib64/libcudnn.so
"""

    if FLAGS.ort_openvino is not None:
        df += """
# Install OpenVINO
ARG ONNXRUNTIME_OPENVINO_VERSION
ENV INTEL_OPENVINO_DIR /opt/intel/openvino_${ONNXRUNTIME_OPENVINO_VERSION}
"""
        df += """
ARG OPENVINO_SHORT_VERSION={}
ARG OPENVINO_VERSION_WITH_BUILD_NUMBER={}
""".format(
            OPENVINO_VERSION_MAP[FLAGS.ort_openvino][0],
            OPENVINO_VERSION_MAP[FLAGS.ort_openvino][1],
        )

        df += """
# Step 1: Download and install core components
# Ref: https://docs.openvino.ai/2024/get-started/install-openvino/install-openvino-archive-linux.html#step-1-download-and-install-the-openvino-core-components
RUN curl -L https://storage.openvinotoolkit.org/repositories/openvino/packages/${OPENVINO_SHORT_VERSION}/linux/l_openvino_toolkit_ubuntu24_${OPENVINO_VERSION_WITH_BUILD_NUMBER}_x86_64.tgz --output openvino_${ONNXRUNTIME_OPENVINO_VERSION}.tgz && \
    tar -xf openvino_${ONNXRUNTIME_OPENVINO_VERSION}.tgz && \
    mkdir -p ${INTEL_OPENVINO_DIR} && \
    mv l_openvino_toolkit_ubuntu24_${OPENVINO_VERSION_WITH_BUILD_NUMBER}_x86_64/* ${INTEL_OPENVINO_DIR} && \
    rm openvino_${ONNXRUNTIME_OPENVINO_VERSION}.tgz && \
    (cd ${INTEL_OPENVINO_DIR}/install_dependencies && \
        ./install_openvino_dependencies.sh -y) && \
    ln -s ${INTEL_OPENVINO_DIR} ${INTEL_OPENVINO_DIR}/../openvino_`echo ${ONNXRUNTIME_OPENVINO_VERSION} | awk '{print substr($0,0,4)}'`

# Step 2: Configure the environment
# Ref: https://docs.openvino.ai/2024/get-started/install-openvino/install-openvino-archive-linux.html#step-2-configure-the-environment
ENV OpenVINO_DIR=$INTEL_OPENVINO_DIR/runtime/cmake
ENV LD_LIBRARY_PATH=$INTEL_OPENVINO_DIR/runtime/lib/intel64:$LD_LIBRARY_PATH
ENV PKG_CONFIG_PATH=$INTEL_OPENVINO_DIR/runtime/lib/intel64/pkgconfig
ENV PYTHONPATH=$INTEL_OPENVINO_DIR/python/python3.10:$INTEL_OPENVINO_DIR/python/python3:$PYTHONPATH
"""

    ## TEMPORARY: Using the tensorrt-8.0 branch until ORT 1.9 release to enable ORT backend with TRT 8.0 support.
    # For ORT versions 1.8.0 and below the behavior will remain same. For ORT version 1.8.1 we will
    # use tensorrt-8.0 branch instead of using rel-1.8.1
    # From ORT 1.9 onwards we will switch back to using rel-* branches
    if FLAGS.ort_version == "1.8.1":
        df += """
#
# ONNX Runtime build
#
ARG ONNXRUNTIME_VERSION
ARG ONNXRUNTIME_REPO
ARG ONNXRUNTIME_BUILD_CONFIG

RUN git clone -b tensorrt-8.0 --recursive ${ONNXRUNTIME_REPO} onnxruntime && \
    (cd onnxruntime && git submodule update --init --recursive)
       """
    # Use the tensorrt-8.5ea branch to use Tensor RT 8.5a to use the built-in tensorrt parser
    elif FLAGS.ort_version == "1.12.1":
        df += """
#
# ONNX Runtime build
#
ARG ONNXRUNTIME_VERSION
ARG ONNXRUNTIME_REPO
ARG ONNXRUNTIME_BUILD_CONFIG

RUN git clone -b tensorrt-8.5ea --recursive ${ONNXRUNTIME_REPO} onnxruntime && \
    (cd onnxruntime && git submodule update --init --recursive)
       """
    else:
        df += """
#
# ONNX Runtime build
#
ARG ONNXRUNTIME_VERSION
ARG ONNXRUNTIME_REPO
ARG ONNXRUNTIME_BUILD_CONFIG

RUN git clone -b rel-${ONNXRUNTIME_VERSION} --recursive ${ONNXRUNTIME_REPO} onnxruntime && \
    (cd onnxruntime && git submodule update --init --recursive)
        """

    if FLAGS.onnx_tensorrt_tag != "":
        df += """
    RUN (cd /workspace/onnxruntime/cmake/external/onnx-tensorrt && git fetch origin {}:ortrefbranch && git checkout ortrefbranch)
    """.format(
            FLAGS.onnx_tensorrt_tag
        )

    ep_flags = ""
    if FLAGS.enable_gpu:
        ep_flags = "--use_cuda"
        if FLAGS.cuda_version is not None:
            ep_flags += ' --cuda_version "{}"'.format(FLAGS.cuda_version)
        if FLAGS.cuda_home is not None:
            ep_flags += ' --cuda_home "{}"'.format(FLAGS.cuda_home)
        if FLAGS.cudnn_home is not None:
            ep_flags += ' --cudnn_home "{}"'.format(FLAGS.cudnn_home)
        elif target_platform() == "igpu":
            ep_flags += ' --cudnn_home "/usr/lib/aarch64-linux-gnu"'
        if FLAGS.ort_tensorrt:
            ep_flags += " --use_tensorrt"
            if FLAGS.ort_version >= "1.12.1":
                ep_flags += " --use_tensorrt_builtin_parser"
            if FLAGS.tensorrt_home is not None:
                ep_flags += ' --tensorrt_home "{}"'.format(FLAGS.tensorrt_home)

    if os.name == "posix":
        if os.getuid() == 0:
            ep_flags += " --allow_running_as_root"

    if FLAGS.ort_openvino is not None:
        ep_flags += " --use_openvino CPU"

    if target_platform() == "igpu":
        ep_flags += (
            " --skip_tests --cmake_extra_defines 'onnxruntime_BUILD_UNIT_TESTS=OFF'"
        )
        cuda_archs = "53;62;72;87"
    else:
        cuda_archs = "60;61;70;75;80;86;90"

    df += """
WORKDIR /workspace/onnxruntime
ARG COMMON_BUILD_ARGS="--config ${{ONNXRUNTIME_BUILD_CONFIG}} --skip_submodule_sync --parallel --build_shared_lib \
    --compile_no_warning_as_error --build_dir /workspace/build --cmake_extra_defines CMAKE_CUDA_ARCHITECTURES='{}' "
""".format(
        cuda_archs
    )

    df += """
RUN ./build.sh ${{COMMON_BUILD_ARGS}} --update --build {}
""".format(
        ep_flags
    )

    df += """
#
# Copy all artifacts needed by the backend to /opt/onnxruntime
#
WORKDIR /opt/onnxruntime

RUN mkdir -p /opt/onnxruntime && \
    cp /workspace/onnxruntime/LICENSE /opt/onnxruntime && \
    cat /workspace/onnxruntime/cmake/external/onnx/VERSION_NUMBER > /opt/onnxruntime/ort_onnx_version.txt

# ONNX Runtime headers, libraries and binaries
RUN mkdir -p /opt/onnxruntime/include && \
    cp /workspace/onnxruntime/include/onnxruntime/core/session/onnxruntime_c_api.h \
       /opt/onnxruntime/include && \
    cp /workspace/onnxruntime/include/onnxruntime/core/session/onnxruntime_session_options_config_keys.h \
       /opt/onnxruntime/include && \
    cp /workspace/onnxruntime/include/onnxruntime/core/providers/cpu/cpu_provider_factory.h \
       /opt/onnxruntime/include

RUN mkdir -p /opt/onnxruntime/lib && \
    cp /workspace/build/${ONNXRUNTIME_BUILD_CONFIG}/libonnxruntime_providers_shared.so \
       /opt/onnxruntime/lib && \
    cp /workspace/build/${ONNXRUNTIME_BUILD_CONFIG}/libonnxruntime.so \
       /opt/onnxruntime/lib
"""
    if target_platform() == "igpu":
        df += """
RUN mkdir -p /opt/onnxruntime/bin
"""
    else:
        df += """
RUN mkdir -p /opt/onnxruntime/bin && \
    cp /workspace/build/${ONNXRUNTIME_BUILD_CONFIG}/onnxruntime_perf_test \
       /opt/onnxruntime/bin && \
    cp /workspace/build/${ONNXRUNTIME_BUILD_CONFIG}/onnx_test_runner \
       /opt/onnxruntime/bin && \
    (cd /opt/onnxruntime/bin && chmod a+x *)
"""

    if FLAGS.enable_gpu:
        df += """
RUN cp /workspace/build/${ONNXRUNTIME_BUILD_CONFIG}/libonnxruntime_providers_cuda.so \
       /opt/onnxruntime/lib
"""

    if FLAGS.ort_tensorrt:
        df += """
# TensorRT specific headers and libraries
RUN cp /workspace/build/${ONNXRUNTIME_BUILD_CONFIG}/libonnxruntime_providers_tensorrt.so \
       /opt/onnxruntime/lib
"""

    if FLAGS.ort_openvino is not None:
        df += """
# OpenVino specific headers and libraries
RUN cp -r ${INTEL_OPENVINO_DIR}/docs/licensing /opt/onnxruntime/LICENSE.openvino

RUN cp /workspace/onnxruntime/include/onnxruntime/core/providers/openvino/openvino_provider_factory.h \
       /opt/onnxruntime/include

RUN apt-get update && apt-get install -y --no-install-recommends libtbb2

RUN cp /workspace/build/${ONNXRUNTIME_BUILD_CONFIG}/libonnxruntime_providers_openvino.so \
       /opt/onnxruntime/lib && \
    cp ${INTEL_OPENVINO_DIR}/runtime/lib/intel64/libopenvino.so.${ONNXRUNTIME_OPENVINO_VERSION} \
       /opt/onnxruntime/lib && \
    cp ${INTEL_OPENVINO_DIR}/runtime/lib/intel64/libopenvino_c.so.${ONNXRUNTIME_OPENVINO_VERSION} \
       /opt/onnxruntime/lib && \
    cp ${INTEL_OPENVINO_DIR}/runtime/lib/intel64/libopenvino_intel_cpu_plugin.so \
       /opt/onnxruntime/lib && \
    cp ${INTEL_OPENVINO_DIR}/runtime/lib/intel64/libopenvino_ir_frontend.so.${ONNXRUNTIME_OPENVINO_VERSION} \
       /opt/onnxruntime/lib && \
    cp ${INTEL_OPENVINO_DIR}/runtime/lib/intel64/libopenvino_onnx_frontend.so.${ONNXRUNTIME_OPENVINO_VERSION} \
<<<<<<< HEAD
       /opt/onnxruntime/lib
=======
       /opt/onnxruntime/lib && \
    cp /usr/lib/x86_64-linux-gnu/libtbb.so.* /opt/onnxruntime/lib
>>>>>>> 2828367d

RUN OV_SHORT_VERSION=`echo ${ONNXRUNTIME_OPENVINO_VERSION} | awk '{ split($0,a,"."); print substr(a[1],3) a[2] a[3] }'` && \
    (cd /opt/onnxruntime/lib && \
        chmod a-x * && \
        ln -s libopenvino.so.${ONNXRUNTIME_OPENVINO_VERSION} libopenvino.so.${OV_SHORT_VERSION} && \
        ln -s libopenvino.so.${ONNXRUNTIME_OPENVINO_VERSION} libopenvino.so && \
        ln -s libopenvino_c.so.${ONNXRUNTIME_OPENVINO_VERSION} libopenvino_c.so.${OV_SHORT_VERSION} && \
        ln -s libopenvino_c.so.${ONNXRUNTIME_OPENVINO_VERSION} libopenvino_c.so && \
        ln -s libopenvino_ir_frontend.so.${ONNXRUNTIME_OPENVINO_VERSION} libopenvino_ir_frontend.so.${OV_SHORT_VERSION} && \
        ln -s libopenvino_ir_frontend.so.${ONNXRUNTIME_OPENVINO_VERSION} libopenvino_ir_frontend.so && \
        ln -s libopenvino_onnx_frontend.so.${ONNXRUNTIME_OPENVINO_VERSION} libopenvino_onnx_frontend.so.${OV_SHORT_VERSION} && \
        ln -s libopenvino_onnx_frontend.so.${ONNXRUNTIME_OPENVINO_VERSION} libopenvino_onnx_frontend.so)
"""
    # Linking compiled ONNX Runtime libraries to their corresponding versioned libraries
    df += """
RUN cd /opt/onnxruntime/lib \
        && ln -s libonnxruntime.so libonnxruntime.so.1 \
        && ln -s libonnxruntime.so.1 libonnxruntime.so.${ONNXRUNTIME_VERSION}
"""
    df += """
RUN cd /opt/onnxruntime/lib && \
    for i in `find . -mindepth 1 -maxdepth 1 -type f -name '*\.so*'`; do \
        patchelf --set-rpath '$ORIGIN' $i; \
    done

# For testing copy ONNX custom op library and model
"""
    if target_platform() == "igpu":
        df += """
RUN mkdir -p /opt/onnxruntime/test
"""
    else:
        df += """
RUN mkdir -p /opt/onnxruntime/test && \
    cp /workspace/build/${ONNXRUNTIME_BUILD_CONFIG}/libcustom_op_library.so \
       /opt/onnxruntime/test && \
    cp /workspace/build/${ONNXRUNTIME_BUILD_CONFIG}/testdata/custom_op_library/custom_op_test.onnx \
       /opt/onnxruntime/test
"""

    with open(output_file, "w") as dfile:
        dfile.write(df)


def dockerfile_for_windows(output_file):
    df = dockerfile_common()

    ## TEMPORARY: Using the tensorrt-8.0 branch until ORT 1.9 release to enable ORT backend with TRT 8.0 support.
    # For ORT versions 1.8.0 and below the behavior will remain same. For ORT version 1.8.1 we will
    # use tensorrt-8.0 branch instead of using rel-1.8.1
    # From ORT 1.9 onwards we will switch back to using rel-* branches
    if FLAGS.ort_version == "1.8.1":
        df += """
SHELL ["cmd", "/S", "/C"]

#
# ONNX Runtime build
#
ARG ONNXRUNTIME_VERSION
ARG ONNXRUNTIME_REPO

RUN git clone -b tensorrt-8.0 --recursive %ONNXRUNTIME_REPO% onnxruntime && \
    (cd onnxruntime && git submodule update --init --recursive)
"""
    else:
        df += """
SHELL ["cmd", "/S", "/C"]

#
# ONNX Runtime build
#
ARG ONNXRUNTIME_VERSION
ARG ONNXRUNTIME_REPO
RUN git clone -b rel-%ONNXRUNTIME_VERSION% --recursive %ONNXRUNTIME_REPO% onnxruntime && \
    cd onnxruntime && git submodule update --init --recursive
"""

    if FLAGS.onnx_tensorrt_tag != "":
        df += """
    RUN (cd \\workspace\\onnxruntime\\cmake\\external\\onnx-tensorrt && git fetch origin {}:ortrefbranch && git checkout ortrefbranch)
    """.format(
            FLAGS.onnx_tensorrt_tag
        )

    ep_flags = ""
    if FLAGS.enable_gpu:
        ep_flags = "--use_cuda"
        if FLAGS.cuda_version is not None:
            ep_flags += ' --cuda_version "{}"'.format(FLAGS.cuda_version)
        if FLAGS.cuda_home is not None:
            ep_flags += ' --cuda_home "{}"'.format(FLAGS.cuda_home)
        if FLAGS.cudnn_home is not None:
            ep_flags += ' --cudnn_home "{}"'.format(FLAGS.cudnn_home)
        if FLAGS.ort_tensorrt:
            ep_flags += " --use_tensorrt"
            if FLAGS.tensorrt_home is not None:
                ep_flags += ' --tensorrt_home "{}"'.format(FLAGS.tensorrt_home)
    if FLAGS.ort_openvino is not None:
        ep_flags += " --use_openvino CPU"

    df += """
WORKDIR /workspace/onnxruntime
ARG VS_DEVCMD_BAT="\BuildTools\VC\Auxiliary\Build\vcvars64.bat"
RUN powershell Set-Content 'build.bat' -value 'call %VS_DEVCMD_BAT%',(Get-Content 'build.bat')
RUN build.bat --cmake_generator "Visual Studio 17 2022" --config Release --cmake_extra_defines "CMAKE_CUDA_ARCHITECTURES=60;61;70;75;80;86;90" --skip_submodule_sync --parallel --build_shared_lib --compile_no_warning_as_error --skip_tests --update --build --build_dir /workspace/build {}
""".format(
        ep_flags
    )

    df += """
#
# Copy all artifacts needed by the backend to /opt/onnxruntime
#
WORKDIR /opt/onnxruntime
RUN copy \\workspace\\onnxruntime\\LICENSE \\opt\\onnxruntime
RUN copy \\workspace\\onnxruntime\\cmake\\external\\onnx\\VERSION_NUMBER \\opt\\onnxruntime\\ort_onnx_version.txt

# ONNX Runtime headers, libraries and binaries
WORKDIR /opt/onnxruntime/include
RUN copy \\workspace\\onnxruntime\\include\\onnxruntime\\core\\session\\onnxruntime_c_api.h \\opt\\onnxruntime\\include
RUN copy \\workspace\\onnxruntime\\include\\onnxruntime\\core\\session\\onnxruntime_session_options_config_keys.h \\opt\\onnxruntime\\include
RUN copy \\workspace\\onnxruntime\\include\\onnxruntime\\core\\providers\\cpu\\cpu_provider_factory.h \\opt\\onnxruntime\\include

WORKDIR /opt/onnxruntime/bin
RUN copy \\workspace\\build\\Release\\Release\\onnxruntime.dll \\opt\\onnxruntime\\bin
RUN copy \\workspace\\build\\Release\\Release\\onnxruntime_providers_shared.dll \\opt\\onnxruntime\\bin
RUN copy \\workspace\\build\\Release\\Release\\onnxruntime_perf_test.exe \\opt\\onnxruntime\\bin
RUN copy \\workspace\\build\\Release\\Release\\onnx_test_runner.exe \\opt\\onnxruntime\\bin

WORKDIR /opt/onnxruntime/lib
RUN copy \\workspace\\build\\Release\\Release\\onnxruntime.lib \\opt\\onnxruntime\\lib
RUN copy \\workspace\\build\\Release\\Release\\onnxruntime_providers_shared.lib \\opt\\onnxruntime\\lib
"""

    if FLAGS.enable_gpu:
        df += """
WORKDIR /opt/onnxruntime/lib
RUN copy \\workspace\\build\\Release\\Release\\onnxruntime_providers_cuda.lib \\opt\\onnxruntime\\lib
WORKDIR /opt/onnxruntime/bin
RUN copy \\workspace\\build\\Release\\Release\\onnxruntime_providers_cuda.dll \\opt\\onnxruntime\\bin
"""

    if FLAGS.ort_tensorrt:
        df += """
# TensorRT specific headers and libraries
WORKDIR /opt/onnxruntime/lib
RUN copy \\workspace\\build\\Release\\Release\\onnxruntime_providers_tensorrt.dll \\opt\\onnxruntime\\bin

WORKDIR /opt/onnxruntime/lib
RUN copy \\workspace\\build\\Release\\Release\\onnxruntime_providers_tensorrt.lib \\opt\\onnxruntime\\lib
"""
    with open(output_file, "w") as dfile:
        dfile.write(df)


def preprocess_gpu_flags():
    if target_platform() == "windows":
        # Default to CUDA based on CUDA_PATH envvar and TensorRT in
        # C:/tensorrt
        if "CUDA_PATH" in os.environ:
            if FLAGS.cuda_home is None:
                FLAGS.cuda_home = os.environ["CUDA_PATH"]
            elif FLAGS.cuda_home != os.environ["CUDA_PATH"]:
                print("warning: --cuda-home does not match CUDA_PATH envvar")

        if FLAGS.cudnn_home is None:
            FLAGS.cudnn_home = FLAGS.cuda_home

        version = None
        m = re.match(r".*v([1-9]?[0-9]+\.[0-9]+)$", FLAGS.cuda_home)
        if m:
            version = m.group(1)

        if FLAGS.cuda_version is None:
            FLAGS.cuda_version = version
        elif FLAGS.cuda_version != version:
            print("warning: --cuda-version does not match CUDA_PATH envvar")

        if (FLAGS.cuda_home is None) or (FLAGS.cuda_version is None):
            print("error: windows build requires --cuda-version and --cuda-home")

        if FLAGS.tensorrt_home is None:
            FLAGS.tensorrt_home = "/tensorrt"
    else:
        if "CUDNN_VERSION" in os.environ:
            version = None
            m = re.match(r"([0-9]\.[0-9])\.[0-9]\.[0-9]", os.environ["CUDNN_VERSION"])
            if m:
                version = m.group(1)
            if FLAGS.cudnn_home is None:
                FLAGS.cudnn_home = "/usr/local/cudnn-{}/cuda".format(version)

        if FLAGS.cuda_home is None:
            FLAGS.cuda_home = "/usr/local/cuda"

        if (FLAGS.cuda_home is None) or (FLAGS.cudnn_home is None):
            print("error: linux build requires --cudnn-home and --cuda-home")

        if FLAGS.tensorrt_home is None:
            FLAGS.tensorrt_home = "/usr/src/tensorrt"


if __name__ == "__main__":
    parser = argparse.ArgumentParser()

    parser.add_argument(
        "--triton-container",
        type=str,
        required=True,
        help="Triton base container to use for ORT build.",
    )
    parser.add_argument("--ort-version", type=str, required=True, help="ORT version.")
    parser.add_argument(
        "--output", type=str, required=True, help="File to write Dockerfile to."
    )
    parser.add_argument(
        "--enable-gpu", action="store_true", required=False, help="Enable GPU support"
    )
    parser.add_argument(
        "--ort-build-config",
        type=str,
        default="Release",
        choices=["Debug", "Release", "RelWithDebInfo"],
        help="ORT build configuration.",
    )
    parser.add_argument(
        "--target-platform",
        required=False,
        default=None,
        help='Target for build, can be "linux", "windows" or "igpu". If not specified, build targets the current platform.',
    )

    parser.add_argument(
        "--cuda-version", type=str, required=False, help="Version for CUDA."
    )
    parser.add_argument(
        "--cuda-home", type=str, required=False, help="Home directory for CUDA."
    )
    parser.add_argument(
        "--cudnn-home", type=str, required=False, help="Home directory for CUDNN."
    )
    parser.add_argument(
        "--ort-openvino",
        type=str,
        required=False,
        help="Enable OpenVino execution provider using specified OpenVINO version.",
    )
    parser.add_argument(
        "--ort-tensorrt",
        action="store_true",
        required=False,
        help="Enable TensorRT execution provider.",
    )
    parser.add_argument(
        "--tensorrt-home", type=str, required=False, help="Home directory for TensorRT."
    )
    parser.add_argument(
        "--onnx-tensorrt-tag", type=str, default="", help="onnx-tensorrt repo tag."
    )
    parser.add_argument("--trt-version", type=str, default="", help="TRT version.")

    FLAGS = parser.parse_args()
    if FLAGS.enable_gpu:
        preprocess_gpu_flags()

    # if a tag is provided by the user, then simply use it
    # if the tag is empty - check whether there is an entry in the ORT_TO_TRTPARSER_VERSION_MAP
    # map corresponding to ort version + trt version combo. If yes then use it
    # otherwise we leave it empty and use the defaults from ort
    if (
        FLAGS.onnx_tensorrt_tag == ""
        and FLAGS.ort_version in ORT_TO_TRTPARSER_VERSION_MAP.keys()
    ):
        trt_version = re.match(r"^[0-9]+\.[0-9]+", FLAGS.trt_version)
        if (
            trt_version
            and trt_version.group(0)
            == ORT_TO_TRTPARSER_VERSION_MAP[FLAGS.ort_version][0]
        ):
            FLAGS.onnx_tensorrt_tag = ORT_TO_TRTPARSER_VERSION_MAP[FLAGS.ort_version][1]

    if target_platform() == "windows":
        # OpenVINO EP not yet supported for windows build
        if FLAGS.ort_openvino is not None:
            print("warning: OpenVINO not supported for windows, ignoring")
            FLAGS.ort_openvino = None
        dockerfile_for_windows(FLAGS.output)
    else:
        dockerfile_for_linux(FLAGS.output)<|MERGE_RESOLUTION|>--- conflicted
+++ resolved
@@ -374,12 +374,7 @@
     cp ${INTEL_OPENVINO_DIR}/runtime/lib/intel64/libopenvino_ir_frontend.so.${ONNXRUNTIME_OPENVINO_VERSION} \
        /opt/onnxruntime/lib && \
     cp ${INTEL_OPENVINO_DIR}/runtime/lib/intel64/libopenvino_onnx_frontend.so.${ONNXRUNTIME_OPENVINO_VERSION} \
-<<<<<<< HEAD
        /opt/onnxruntime/lib
-=======
-       /opt/onnxruntime/lib && \
-    cp /usr/lib/x86_64-linux-gnu/libtbb.so.* /opt/onnxruntime/lib
->>>>>>> 2828367d
 
 RUN OV_SHORT_VERSION=`echo ${ONNXRUNTIME_OPENVINO_VERSION} | awk '{ split($0,a,"."); print substr(a[1],3) a[2] a[3] }'` && \
     (cd /opt/onnxruntime/lib && \
